--- conflicted
+++ resolved
@@ -1,42 +1,14 @@
 import uvicorn
 from fastapi import FastAPI
 from fastapi.middleware.cors import CORSMiddleware
-from fastapi.staticfiles import StaticFiles
-from pathlib import Path
-from app.api.endpoints.config import router as config_router
-<<<<<<< HEAD
-from app.api.endpoints.learning_data import router as learning_data_router
-=======
-from fastapi.middleware.cors import CORSMiddleware
 from app.api.api import api_router
 from app.core.config import settings
->>>>>>> 8595b791
 
 app = FastAPI(
     title=settings.PROJECT_NAME,
     openapi_url=f"{settings.API_V1_STR}/openapi.json"
 )
 
-<<<<<<< HEAD
-# 添加CORS中间件
-app.add_middleware(
-    CORSMiddleware,
-    allow_origins=["http://localhost:3000", "http://127.0.0.1:3000"],  # 允许的前端域名
-    allow_credentials=True,
-    allow_methods=["*"],  # 允许所有HTTP方法
-    allow_headers=["*"],  # 允许所有请求头
-)
-
-# 添加静态文件服务
-data_dir = Path(__file__).parent / "data"
-frontend_dir = Path(__file__).parent.parent.parent / "frontend"
-
-app.mount("/backend/app/data", StaticFiles(directory=str(data_dir)), name="data")
-app.mount("/frontend", StaticFiles(directory=str(frontend_dir)), name="frontend")
-
-app.include_router(config_router)
-app.include_router(learning_data_router)
-=======
 # Set all CORS enabled origins
 if settings.BACKEND_CORS_ORIGINS:
     app.add_middleware(
@@ -48,7 +20,6 @@
     )
 
 app.include_router(api_router, prefix=settings.API_V1_STR)
->>>>>>> 8595b791
 
 if __name__ == '__main__':
     uvicorn.run(
