# backend/app/services/behavior_interpreter_service.py
"""
BehaviorInterpreterService（行为解释服务）

- 接收前端上报的单条行为事件（BehaviorEvent 或等价 dict）
- 根据规则（例如 BKT 更新、挫败检测等）解释事件并触发 UserStateService 的具体处理（更新 BKT、设置情绪标志、创建快照等）
- 设计为容错，尽量不抛异常到 API 层

和现有模块的兼容性：
- 依赖 app.services.user_state_service.UserStateService 的方法：
    - get_or_create_profile(participant_id, db: Session = None, group="...") -> (profile, is_new)
    - update_bkt_on_submission(participant_id, topic_id, is_correct)
    - maybe_create_snapshot(participant_id, db, background_tasks=None)
- 依赖 app.crud.crud_event.event 中的方法：
    - get_by_participant(db, participant_id)
    - get_latest_snapshot, get_after_timestamp, get_count_after_timestamp, get_count_by_participant, get_all_snapshots
  （如果 crud 接口名称不同，需要调整）
"""

from datetime import datetime, timedelta
import traceback

# 规则参数（可在这里调整或从配置中读取）
FRUSTRATION_WINDOW_MINUTES = 2
FRUSTRATION_ERROR_RATE_THRESHOLD = 0.75
FRUSTRATION_INTERVAL_SECONDS = 10


class BehaviorInterpreterService:
    def __init__(self):
<<<<<<< HEAD
        # 将规则参数保存在实例中，便于未来外部配置化
        self.window_minutes = FRUSTRATION_WINDOW_MINUTES
        self.error_rate_threshold = FRUSTRATION_ERROR_RATE_THRESHOLD
        self.interval_seconds = FRUSTRATION_INTERVAL_SECONDS

    def interpret_event(self, event, is_replay: bool = False):
        """
        主入口：解释单条行为事件。
        参数:
            event: BehaviorEvent pydantic 实例或等价 dict（必须包含 participant_id, event_type, event_data, timestamp 可选）
            is_replay: 如果为 True，表示这是从历史回放的事件（部分操作可跳过持久化等）
        """
        # --- 1. 规范输入，容错解析 event 字段 ---
        try:
            participant_id = getattr(event, "participant_id", None) or (event.get("participant_id") if isinstance(event, dict) else None)
            event_type = getattr(event, "event_type", None) or (event.get("event_type") if isinstance(event, dict) else None)
            event_data = getattr(event, "event_data", None) or (event.get("event_data") if isinstance(event, dict) else {}) or {}
            timestamp = getattr(event, "timestamp", None) or (event.get("timestamp") if isinstance(event, dict) else None)
            if isinstance(timestamp, str):
                try:
                    timestamp = datetime.fromisoformat(timestamp)
                except Exception:
                    timestamp = datetime.utcnow()
            if timestamp is None:
                timestamp = datetime.utcnow()
        except Exception:
            print("BehaviorInterpreterService: 无效的 event 输入：", event)
            traceback.print_exc()
            return

        # 延迟导入以避免循环依赖（UserStateService 会导入解释器）
        try:
            from app.services.user_state_service import UserStateService
        except Exception as e:
            print("BehaviorInterpreterService: 无法导入 UserStateService:", e)
            traceback.print_exc()
            return

        # 延迟导入 crud_event（用于读取历史事件以做挫败检测）
        try:
            from app.crud.crud_event import event as crud_event  
            from app.db.database import SessionLocal  # TODO: 目前项目里的db，里面的内容可能需要修改
        except Exception:
            crud_event = None
            SessionLocal = None

        # 帮助函数：安全获取 UserStateService 实例
        def _get_user_state_service():
            try:
                return UserStateService()
            except Exception as e:
                print("BehaviorInterpreterService: 无法实例化 UserStateService:", e)
                return None

        # ------------------------ 处理 test_submission ------------------------
        if event_type == "test_submission":
            # 从 event_data 中解析 topic_id 与正确性标志
            topic_id = event_data.get("topic_id") or event_data.get("topic") or None
            # 支持前端可能传的字段名 is_correct 或 passed
            is_correct = None
            if "is_correct" in event_data:
                is_correct = bool(event_data.get("is_correct"))
            elif "passed" in event_data:
                is_correct = bool(event_data.get("passed"))

            # 1) 更新 BKT：优先调用 UserStateService 中的封装方法
            try:
                us = _get_user_state_service()
                if us is not None and topic_id is not None and is_correct is not None:
                    # user_state_service.update_bkt_on_submission 返回 mastery probability（float）
                    try:
                        # 注意：update_bkt_on_submission 的签名在 user_state_service.py 中为 (participant_id, topic_id, is_correct)
                        mastery = us.update_bkt_on_submission(participant_id, topic_id, is_correct)
                        # TODO: ceq如果需要，可以把 mastery 写入日志或触发其他领域事件
                    except Exception as e:
                        print("BehaviorInterpreterService: 调用 update_bkt_on_submission 失败：", e)
                else:
                    # 如果缺少必要信息，不进行 BKT 更新
                    pass
            except Exception as e:
                print("BehaviorInterpreterService: BKT 更新异常：", e)

            # 2) 挫败检测（PRD：过去 window_minutes 分钟内错误率 > threshold 且 最近两次提交间隔 < interval_seconds）
            # 仅在 is_correct 为 False 时触发检测，且 crud_event 可用时才执行
            if is_correct is False and crud_event is not None and SessionLocal is not None:
                try:
                    db = SessionLocal()
                    # 获取该 participant 的所有历史事件（由 crud_event 提供）
                    all_events = crud_event.get_by_participant(db, participant_id=participant_id)
                    # 过滤出 window 时间内的 test_submission 事件
                    window_start = timestamp - timedelta(minutes=self.window_minutes)
                    recent_submissions = [
                        ev for ev in (all_events or [])
                        if getattr(ev, "event_type", None) == "test_submission"
                        and getattr(ev, "timestamp", timestamp) >= window_start
                    ]
                    total = len(recent_submissions)
                    if total > 0:
                        error_count = 0
                        for ev in recent_submissions:
                            ed = getattr(ev, "event_data", {}) or {}
                            if ed.get("is_correct") is False or ed.get("passed") is False:
                                error_count += 1
                        error_rate = error_count / total if total > 0 else 0.0

                        # 计算最后两次提交的间隔（秒）
                        interval = 999999
                        if total >= 2:
                            recent_sorted = sorted(recent_submissions, key=lambda x: x.timestamp)
                            last = recent_sorted[-1].timestamp
                            prev = recent_sorted[-2].timestamp
                            interval = (last - prev).total_seconds()

                        # 判定是否挫败
                        if error_rate > self.error_rate_threshold and interval < self.interval_seconds:
                            # 将挫败信息写入用户内存状态（使用 UserStateService 的 profile）
                            try:
                                us = _get_user_state_service()
                                if us is not None:
                                    # get_or_create_profile 返回 (profile, is_new)
                                    try:
                                        profile, _ = us.get_or_create_profile(participant_id, db)
                                    except TypeError:
                                        # 兼容无 db 参数签名
                                        profile, _ = us.get_or_create_profile(participant_id)
                                    # profile 应是 StudentProfile 实例，设置情绪字段
                                    try:
                                        profile.emotion_state['is_frustrated'] = True
                                    except Exception:
                                        # profile 可能为 dict-like，做兼容处理
                                        try:
                                            profile['emotion_state'] = profile.get('emotion_state', {})
                                            profile['emotion_state']['is_frustrated'] = True
                                        except Exception:
                                            pass

                                    # 创建快照以持久化情绪变化（如果 user_state_service 提供了 maybe_create_snapshot）
                                    try:
                                        if hasattr(us, "maybe_create_snapshot"):
                                            # 调用时尽量传 db，以便 maybe_create_snapshot 能使用它
                                            us.maybe_create_snapshot(participant_id, db=db, background_tasks=None)
                                    except Exception as e:
                                        print("BehaviorInterpreterService: 调用 maybe_create_snapshot 失败：", e)
                            except Exception as e:
                                print("BehaviorInterpreterService: 标记挫败失败：", e)
                    db.close()
                except Exception as e:
                    print("BehaviorInterpreterService: 挫败检测异常（非阻塞）：", e, traceback.format_exc())

            # 处理完 test_submission，返回
            return

        # ------------------------ 处理 ai_help_request ------------------------
        if event_type == "ai_help_request":
            try:
                us = _get_user_state_service()
                if us is not None:
                    # 获取/创建 profile（尝试传 db=None）
                    try:
                        profile, _ = us.get_or_create_profile(participant_id, None)
                    except TypeError:
                        profile, _ = us.get_or_create_profile(participant_id)
                    # 增加求助计数
                    try:
                        profile.behavior_counters.setdefault("help_requests", 0)
                        profile.behavior_counters["help_requests"] += 1
                    except Exception:
                        # 兼容 dict-like profile
                        try:
                            bc = profile.get("behavior_counters", {})
                            bc["help_requests"] = bc.get("help_requests", 0) + 1
                            profile["behavior_counters"] = bc
                        except Exception:
                            pass
                    # 选择性地创建快照以保存状态
                    try:
                        if hasattr(us, "maybe_create_snapshot"):
                            us.maybe_create_snapshot(participant_id, db=None)
                    except Exception:
                        pass
            except Exception as e:
                print("BehaviorInterpreterService: ai_help_request 处理异常：", e)

            return

        # ------------------------ 处理其它轻量事件 ------------------------
        # dom_element_select, code_edit, page_focus_change, user_idle：主要更新行为计数器或简单状态
        if event_type in ("dom_element_select", "code_edit", "page_focus_change", "user_idle"):
            try:
                us = _get_user_state_service()
                if us is not None:
                    try:
                        profile, _ = us.get_or_create_profile(participant_id, None)
                    except TypeError:
                        profile, _ = us.get_or_create_profile(participant_id)
                    # 根据事件类型增加相应计数
                    try:
                        if event_type == "page_focus_change":
                            profile.behavior_counters.setdefault("focus_changes", 0)
                            profile.behavior_counters["focus_changes"] += 1
                        elif event_type == "user_idle":
                            profile.behavior_counters.setdefault("idle_count", 0)
                            profile.behavior_counters["idle_count"] += 1
                        elif event_type == "dom_element_select":
                            profile.behavior_counters.setdefault("dom_selects", 0)
                            profile.behavior_counters["dom_selects"] += 1
                        elif event_type == "code_edit":
                            profile.behavior_counters.setdefault("code_edits", 0)
                            profile.behavior_counters["code_edits"] += 1
                    except Exception:
                        # dict-like 兼容
                        try:
                            bc = profile.get("behavior_counters", {})
                            key_map = {
                                "page_focus_change": "focus_changes",
                                "user_idle": "idle_count",
                                "dom_element_select": "dom_selects",
                                "code_edit": "code_edits"
                            }
                            k = key_map.get(event_type)
                            bc[k] = bc.get(k, 0) + 1
                            profile["behavior_counters"] = bc
                        except Exception:
                            pass

                    # 可选：按策略创建快照
                    try:
                        if hasattr(us, "maybe_create_snapshot"):
                            us.maybe_create_snapshot(participant_id, db=None)
                    except Exception:
                        pass
            except Exception as e:
                print("BehaviorInterpreterService: 轻量事件处理异常：", e)

            return

        # 默认：不执行任何动作（原始事件仍然会写入 event_logs 以便离线分析）
        return


# 单例导出
behavior_interpreter_service = BehaviorInterpreterService()
=======
        pass
    
    def interpret(self, data, is_replay=False):
        # 临时实现，返回空结果
        return {}
    
    def interpret_event(self, event, is_replay=False):
        # 临时实现，返回空结果
        return {}
>>>>>>> f799abb7
<|MERGE_RESOLUTION|>--- conflicted
+++ resolved
@@ -28,7 +28,7 @@
 
 class BehaviorInterpreterService:
     def __init__(self):
-<<<<<<< HEAD
+
         # 将规则参数保存在实例中，便于未来外部配置化
         self.window_minutes = FRUSTRATION_WINDOW_MINUTES
         self.error_rate_threshold = FRUSTRATION_ERROR_RATE_THRESHOLD
@@ -269,16 +269,9 @@
         return
 
 
+  def interpret(self, data, is_replay=False):
+      # 临时实现，返回空结果
+      return {}
+
 # 单例导出
-behavior_interpreter_service = BehaviorInterpreterService()
-=======
-        pass
-    
-    def interpret(self, data, is_replay=False):
-        # 临时实现，返回空结果
-        return {}
-    
-    def interpret_event(self, event, is_replay=False):
-        # 临时实现，返回空结果
-        return {}
->>>>>>> f799abb7
+behavior_interpreter_service = BehaviorInterpreterService()