--- conflicted
+++ resolved
@@ -1,158 +1,80 @@
-<<<<<<< HEAD
-# backend/app/services/sentiment_analysis_service.py
-import re
+import os
+import warnings
 from typing import Dict, Any
 from ..schemas.chat import SentimentAnalysisResult
 
-
 class SentimentAnalysisService:
-    """情感分析服务"""
-    
     def __init__(self):
-        # 定义情感关键词映射
-        self.emotion_keywords = {
-            'FRUSTRATED': [
-                'frustrated', 'frustrating', 'annoying', 'confusing', 'difficult',
-                'hard', 'trouble', 'problem', 'error', 'bug', 'broken', 'not working',
-                'doesn\'t work', 'can\'t', 'cannot', 'failed', 'failure', 'stuck',
-                '困惑', '困难', '问题', '错误', '不行', '不会', '失败', '卡住'
-            ],
-            'CONFUSED': [
-                'confused', 'confusing', 'unclear', 'not sure', 'don\'t understand',
-                'what does', 'how to', 'why', 'what is', 'explain', 'help',
-                '不明白', '不清楚', '不懂', '不知道', '怎么', '为什么', '解释', '帮助'
-            ],
-            'EXCITED': [
-                'excited', 'great', 'awesome', 'amazing', 'wonderful', 'perfect',
-                'working', 'success', 'solved', 'figured out', 'got it',
-                '兴奋', '太好了', '棒', '完美', '成功', '解决了', '明白了'
-            ],
-            'NEUTRAL': [
-                'ok', 'fine', 'alright', 'good', 'yes', 'no', 'maybe',
-                '好的', '可以', '行', '是的', '不是', '也许'
-            ]
-        }
-    
+        self.model_available = False
+        self.model = None
+        self.tokenizer = None
+        self.device = None
+        
+        # 检查模型文件是否存在
+        model_dir = 'backend/models/sentiment_bert'
+        if os.path.exists(model_dir):
+            try:
+                # 只在模型文件存在时才导入相关库
+                import torch
+                from transformers import BertTokenizer, BertForSequenceClassification
+                from transformers.utils import logging
+                from safetensors.torch import load_file
+                
+                # 设置日志级别和警告
+                os.environ["TF_CPP_MIN_LOG_LEVEL"] = "3"
+                os.environ["PYTHONWARNINGS"] = "ignore"
+                warnings.filterwarnings("ignore")
+                logging.set_verbosity_error()
+                
+                # 加载模型和tokenizer
+                self.tokenizer = BertTokenizer.from_pretrained(model_dir)
+                
+                # 加载模型
+                self.model = BertForSequenceClassification.from_pretrained(
+                    model_dir,
+                    local_files_only=True
+                )
+                
+                # 设置设备
+                self.device = torch.device('cuda' if torch.cuda.is_available() else 'cpu')
+                self.model = self.model.to(self.device)
+                self.model.eval()
+                
+                self.model_available = True
+                print("✅ BERT情感分析模型加载成功")
+                
+            except Exception as e:
+                print(f"⚠️  BERT模型加载失败: {e}")
+                print("📝 将使用简化的情感分析功能")
+                self.model_available = False
+        else:
+            print("⚠️  未找到BERT模型文件，跳过模型加载")
+            print("📝 情感分析功能将返回中性结果")
+            self.model_available = False
+        
+        # 标签映射
+        self.label_map = {0: 'NEGATIVE', 1: 'NEUTRAL', 2: 'POSITIVE'}
+      
     def analyze_sentiment(self, text: str) -> SentimentAnalysisResult:
         """
-        分析文本情感
-        
-        Args:
-            text: 要分析的文本
-            
-        Returns:
-            SentimentAnalysisResult: 情感分析结果
+        Analyzes the sentiment of a given text.
+        Returns a SentimentAnalysisResult object
         """
-        if not text or not isinstance(text, str):
+        if not text.strip():
             return SentimentAnalysisResult(
                 label="NEUTRAL",
                 confidence=1.0
             )
         
-        # 转换为小写进行分析
-        text_lower = text.lower()
-        
-        # 计算每种情感的匹配分数
-        emotion_scores = {}
-        for emotion, keywords in self.emotion_keywords.items():
-            score = 0
-            for keyword in keywords:
-                # 使用正则表达式进行精确匹配
-                pattern = r'\b' + re.escape(keyword.lower()) + r'\b'
-                matches = len(re.findall(pattern, text_lower))
-                score += matches
-            
-            if score > 0:
-                emotion_scores[emotion] = score
-        
-        # 如果没有匹配到任何情感，返回NEUTRAL
-        if not emotion_scores:
+        # 如果模型不可用，返回中性结果
+        if not self.model_available:
             return SentimentAnalysisResult(
                 label="NEUTRAL",
                 confidence=1.0
             )
         
-        # 选择得分最高的情感
-        dominant_emotion = max(emotion_scores.items(), key=lambda x: x[1])
-        
-        # 计算置信度（基于匹配数量和文本长度）
-        total_matches = sum(emotion_scores.values())
-        confidence = min(1.0, total_matches / max(1, len(text.split())))
-        
-        return SentimentAnalysisResult(
-            label=dominant_emotion[0],
-            confidence=confidence,
-            details={
-                'emotion_scores': emotion_scores,
-                'text_length': len(text),
-                'word_count': len(text.split())
-            }
-        )
-    
-    def get_emotion_strategy(self, emotion_label: str) -> str:
-        """
-        根据情感标签获取教学策略
-        
-        Args:
-            emotion_label: 情感标签
-            
-        Returns:
-            str: 教学策略描述
-        """
-        strategies = {
-            'FRUSTRATED': "The student seems frustrated. Your top priority is to be encouraging and empathetic. Acknowledge the difficulty before offering help. Use phrases like 'Don't worry, this is a tricky part' or 'Let's try a different approach'.",
-            'CONFUSED': "The student seems confused. Break down concepts into smaller, simpler steps. Use analogies. Provide the simplest possible examples. Avoid jargon.",
-            'EXCITED': "The student seems excited and engaged. You can introduce more advanced concepts and challenge them with deeper explanations.",
-            'NEUTRAL': "The student seems neutral. Provide clear, structured explanations and check for understanding."
-        }
-        
-        return strategies.get(emotion_label.upper(), strategies['NEUTRAL'])
-
-
-# 创建单例实例
-sentiment_analysis_service = SentimentAnalysisService()
-=======
-import os
-import torch
-import warnings
-from typing import Dict, Any
-from transformers import BertTokenizer, BertForSequenceClassification
-from transformers.utils import logging
-from safetensors.torch import load_file
-
-# 设置日志级别和警告
-os.environ["TF_CPP_MIN_LOG_LEVEL"] = "3"
-os.environ["PYTHONWARNINGS"] = "ignore"
-warnings.filterwarnings("ignore")
-logging.set_verbosity_error()
-
-class SentimentAnalysisService:
-    def __init__(self):
-        # 加载模型和tokenizer
-        model_dir = 'backend/models/sentiment_bert'
-        self.tokenizer = BertTokenizer.from_pretrained(model_dir)
-        
-        # 加载模型
-        self.model = BertForSequenceClassification.from_pretrained(
-            model_dir,
-            local_files_only=True
-        )
-        
-        # 设置设备
-        self.device = torch.device('cuda' if torch.cuda.is_available() else 'cpu')
-        self.model = self.model.to(self.device)
-        self.model.eval()
-        
-        # 标签映射
-        self.label_map = {0: 'NEGATIVE', 1: 'NEUTRAL', 2: 'POSITIVE'}
-      
-    def analyze_sentiment(self, text: str) -> Dict[str, Any]:
-        """
-        Analyzes the sentiment of a given text.
-        Returns a dictionary like {'label': 'NEGATIVE', 'score': 0.95}
-        """
-        if not text.strip():
-            return {"label": "NEUTRAL", "score": 1.0}
+        # 只在模型可用时才导入torch
+        import torch
         
         # 对输入文本进行编码
         encoding = self.tokenizer.encode_plus(
@@ -177,15 +99,18 @@
             score, pred = torch.max(probs, dim=1)
             
         # 返回结果
-        return {
-            'label': self.label_map.get(pred.item(), 'NEUTRAL'),
-            'score': score.item()
-        }
+        return SentimentAnalysisResult(
+            label=self.label_map.get(pred.item(), 'NEUTRAL'),
+            confidence=score.item()
+        )
+
+# 创建单例实例
+sentiment_analysis_service = SentimentAnalysisService()
+
 if __name__ == "__main__":
     sentiment_analysis_service = SentimentAnalysisService()
     while True:
         input_text = input("Enter your text: ")
         if input_text.lower() == "exit":
             break
-        print(sentiment_analysis_service.analyze_sentiment(input_text))
->>>>>>> 49635edc
+        print(sentiment_analysis_service.analyze_sentiment(input_text))