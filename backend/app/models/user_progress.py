from sqlalchemy import Column, Integer, String, DateTime
<<<<<<< HEAD
from datetime import datetime
from . import Base
=======
from datetime import datetime, UTC
from app.db.base_class import Base
>>>>>>> 46024135

class UserProgress(Base):
    """用户进度模型
    
    高效地记录和查询用户已完成的知识点。
    
    Attributes:
        id: 自增ID
        participant_id: 关联到 participants.id
        topic_id: 已完成的知识点ID
        completed_at: 完成时间
    """
    __tablename__ = "user_progress"
    
    id = Column(Integer, primary_key=True, autoincrement=True)
    participant_id = Column(String, index=True, nullable=False)
    topic_id = Column(String, index=True, nullable=False)
    completed_at = Column(DateTime, default=datetime.now(UTC))<|MERGE_RESOLUTION|>--- conflicted
+++ resolved
@@ -1,11 +1,6 @@
 from sqlalchemy import Column, Integer, String, DateTime
-<<<<<<< HEAD
-from datetime import datetime
+from datetime import datetime, UTC
 from . import Base
-=======
-from datetime import datetime, UTC
-from app.db.base_class import Base
->>>>>>> 46024135
 
 class UserProgress(Base):
     """用户进度模型
