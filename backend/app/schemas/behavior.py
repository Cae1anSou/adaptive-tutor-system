<<<<<<< HEAD
from pydantic import BaseModel
from typing import Dict, Any,Literal, Optional
=======
from pydantic import BaseModel, Field
from typing import Dict, Optional, Union, Literal
>>>>>>> f799abb7
from datetime import datetime
from enum import Enum

# TODO: 这里的类型可能不对，等恩琪的模块完成之后，需要再改
class EventType(str, Enum):
    """行为事件类型枚举
    
    根据TDD-II-07文档定义，对应前端behavior_tracker.js捕获的所有事件类型
    以及后端生成的事件类型（如state_snapshot）
    """
    CODE_EDIT = "code_edit"
    AI_HELP_REQUEST = "ai_help_request"
    TEST_SUBMISSION = "test_submission"
    DOM_ELEMENT_SELECT = "dom_element_select"
    USER_IDLE = "user_idle"
    PAGE_FOCUS_CHANGE = "page_focus_change"
    STATE_SNAPSHOT = "state_snapshot"


class CodeEditData(BaseModel):
    """代码编辑事件数据
    
    Attributes:
        editor_name: 编辑器名称，如 'html', 'css', 'js'
        new_length: 新的代码长度
    """
    editor_name: str = Field(..., description="编辑器名称")
    new_length: int = Field(..., ge=0, description="新的代码长度")


class AiHelpRequestData(BaseModel):
    """AI帮助请求数据
    
    Attributes:
        message: 用户向AI提问的消息内容
    """
    message: str = Field(..., min_length=1, description="用户向AI提问的消息内容")


class TestSubmissionData(BaseModel):
    """测试提交数据
    
    Attributes:
        topic_id: 知识点ID
        code: 用户提交的代码内容
    """
    topic_id: str = Field(..., description="知识点ID")
    code: Dict[str, str] = Field(..., description="用户提交的代码内容，包含html、css、js")


class DomElementSelectData(BaseModel):
    """DOM元素选择数据
    
    Attributes:
        tag_name: 选择的DOM元素标签名
        selector: DOM元素选择器
    """
    tag_name: str = Field(..., description="选择的DOM元素标签名")
    selector: str = Field(..., description="DOM元素选择器")


class UserIdleData(BaseModel):
    """用户闲置数据
    
    Attributes:
        duration_ms: 闲置时长（毫秒）
    """
    duration_ms: int = Field(..., gt=0, description="闲置时长（毫秒）")


class PageFocusChangeData(BaseModel):
    """页面焦点变化数据
    
    Attributes:
        status: 焦点状态，'focus' 或 'blur'
    """
    status: Literal["focus", "blur"] = Field(..., description="焦点状态")


EventDataType = Union[
    CodeEditData,
    AiHelpRequestData,
    TestSubmissionData,
    DomElementSelectData,
    UserIdleData,
    PageFocusChangeData
]


class BehaviorEvent(BaseModel):
    """
    行为事件模型，对应前端behavior_tracker.js捕获的事件
    
    记录用户在学习过程中的各种交互行为，用于行为分析和学习状态评估。
    
    Attributes:
        participant_id: 参与者ID，用于标识特定用户
        event_type: 事件类型，枚举值
        event_data: 事件数据，根据事件类型有不同的结构
        timestamp: 事件发生的时间戳，可选字段，默认为当前时间
    """
<<<<<<< HEAD
    # 与 TDD-II-07 对齐的事件类型枚举（若将来扩展只需在此添加）TODO：ceq可能添加热力图事件（heatmap_snapshot）
    EventType = Literal[
    "code_edit",
    "ai_help_request",
    "test_submission",
    "dom_element_select",
    "user_idle",
    "page_focus_change"
]
    # TODO: cxz 需要根据TDD-II-07中的事件类型定义，补充字段说明和验证规则
    participant_id: str
    event_type: str
    event_data: Dict[str, Any]
    timestamp: Optional[datetime] = None
=======
    participant_id: str = Field(..., description="参与者ID，用于标识特定用户")
    event_type: EventType = Field(..., description="事件类型")
    event_data: EventDataType = Field(..., description="事件数据，根据事件类型有不同的结构")
    timestamp: Optional[datetime] = Field(None, description="事件发生的时间戳，可选字段，默认为当前时间")
>>>>>>> f799abb7
    
    class Config:
        orm_mode = True<|MERGE_RESOLUTION|>--- conflicted
+++ resolved
@@ -1,10 +1,5 @@
-<<<<<<< HEAD
-from pydantic import BaseModel
-from typing import Dict, Any,Literal, Optional
-=======
 from pydantic import BaseModel, Field
-from typing import Dict, Optional, Union, Literal
->>>>>>> f799abb7
+from typing import Dict, Any,Literal, Optional, Union, Literal
 from datetime import datetime
 from enum import Enum
 
@@ -106,7 +101,7 @@
         event_data: 事件数据，根据事件类型有不同的结构
         timestamp: 事件发生的时间戳，可选字段，默认为当前时间
     """
-<<<<<<< HEAD
+
     # 与 TDD-II-07 对齐的事件类型枚举（若将来扩展只需在此添加）TODO：ceq可能添加热力图事件（heatmap_snapshot）
     EventType = Literal[
     "code_edit",
@@ -116,17 +111,12 @@
     "user_idle",
     "page_focus_change"
 ]
-    # TODO: cxz 需要根据TDD-II-07中的事件类型定义，补充字段说明和验证规则
-    participant_id: str
-    event_type: str
-    event_data: Dict[str, Any]
-    timestamp: Optional[datetime] = None
-=======
+
     participant_id: str = Field(..., description="参与者ID，用于标识特定用户")
     event_type: EventType = Field(..., description="事件类型")
     event_data: EventDataType = Field(..., description="事件数据，根据事件类型有不同的结构")
     timestamp: Optional[datetime] = Field(None, description="事件发生的时间戳，可选字段，默认为当前时间")
->>>>>>> f799abb7
+
     
     class Config:
         orm_mode = True