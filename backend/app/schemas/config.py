--- conflicted
+++ resolved
@@ -3,7 +3,6 @@
 from typing import Dict, Any, Optional
 
 class FrontendConfig(BaseModel):
-<<<<<<< HEAD
     """
     面向前端暴露的非敏感配置。
 
@@ -22,19 +21,4 @@
     features: Dict[str, bool] = {}
 
     # 可选：UI 配置集合
-    ui: Dict[str, Any] = {}
-=======
-        """
-        前端配置模型
-        
-        定义向前端暴露的非敏感配置变量，用于前端连接后端API和获取配置信息。
-        
-        Attributes:
-            api_base_url: API基础URL，供前端使用，用于构建完整的API请求地址
-        """
-        # API基础URL，供前端使用
-        api_base_url: str
-        
-        # 示例: 如果前端需要知道当前实验使用的模型名（非敏感）
-        # model_name_for_display: str
->>>>>>> 46024135
+    ui: Dict[str, Any] = {}