from pydantic import BaseModel
from typing import List, Optional, Dict, Any
from datetime import datetime, timezone
from app.schemas.content import CodeContent, TestTask


class ConversationMessage(BaseModel):
    """对话消息模型
    
    对话中的单条消息记录，包含角色、内容和时间戳。
    
    Attributes:
        role: 消息角色，'user'表示用户消息，'assistant'表示AI助手消息
        content: 消息内容，文本格式的对话内容
        timestamp: 时间戳，记录消息发送时间，可选字段
    """
    role: str  # "user" 或 "assistant"
    content: str
    timestamp: Optional[datetime] = None


class ChatRequest(BaseModel):
    """聊天请求模型
    
    用户发送的聊天请求，包含消息内容和上下文信息。
    
    Attributes:
        participant_id: 参与者ID，用于标识特定用户
        user_message: 用户消息内容，当前发送的消息文本
        conversation_history: 对话历史，包含之前的所有对话消息
        code_context: 代码上下文，用户当前正在编辑的代码内容
        task_context: 任务上下文，用户当前正在进行的测试任务
        topic_id: 知识点ID，标识当前讨论的知识点
    """
    participant_id: str
    user_message: str
    conversation_history: Optional[List[ConversationMessage]] = []
    code_context: Optional[CodeContent] = None
    task_context: Optional[TestTask] = None
    topic_id: Optional[str] = None


class ChatResponse(BaseModel):
    """聊天响应模型
    
    AI助手的聊天响应，包含回复内容和相关上下文信息。
    
    Attributes:
        ai_response: AI回复内容，助手生成的回复文本
        user_state_summary: 用户状态摘要，包含用户的学习状态信息
        retrieved_context: 检索到的上下文，从知识库中检索到的相关信息
        system_prompt: 系统提示词，用于生成回复的系统指令
        timestamp: 时间戳，记录响应生成时间
    """
    ai_response: str
    user_state_summary: Optional[Dict[str, Any]] = None
    retrieved_context: Optional[List[str]] = None
    system_prompt: Optional[str] = None
    timestamp: datetime = datetime.now(timezone.utc)


class SentimentAnalysisResult(BaseModel):
    """情感分析结果模型
    
    用户消息的情感分析结果，用于理解用户情绪状态。
    
    Attributes:
        label: 情感标签，如 'NEUTRAL', 'CONFUSED', 'FRUSTRATED', 'EXCITED' 等
        confidence: 置信度，0到1之间的浮点数，表示情感分析的准确程度
        details: 详细信息，包含情感分析的其他相关数据
    """
    label: str  # "NEUTRAL", "CONFUSED", "FRUSTRATED", "EXCITED", etc.
    confidence: float
    details: Optional[Dict[str, Any]] = None


class UserStateSummary(BaseModel):
    """用户状态摘要模型
    
    用户学习状态的完整摘要，包含情感、行为和知识掌握情况。
    
    Attributes:
        participant_id: 参与者ID，用于标识特定用户
        emotion_state: 情感状态，包含用户当前的情绪分析结果
        behavior_counters: 行为计数器，记录用户的各种行为统计
        bkt_models: BKT模型数据，包含贝叶斯知识追踪模型的状态
        is_new_user: 是否为新用户，用于判断是否需要特殊处理
        last_updated: 最后更新时间，记录状态摘要的生成时间
    """
    participant_id: str
    emotion_state: Dict[str, Any]
    behavior_counters: Dict[str, Any]
    bkt_models: Dict[str, Any]
    is_new_user: bool
    last_updated: datetime = datetime.now(timezone.utc)


class ChatHistoryCreate(BaseModel):
<<<<<<< HEAD
    """创建聊天历史记录模型"""
    participant_id: str
    user_message: str
    ai_response: str
    conversation_context: Optional[str] = None


class ChatHistoryResponse(BaseModel):
    """聊天历史记录响应模型"""
    id: int
    participant_id: str
    timestamp: datetime
    user_message: str
    ai_response: str
    conversation_context: Optional[str] = None
=======
    """聊天历史创建模型
    
    用于创建新的聊天历史记录的数据结构，对应数据库模型 ChatHistory。
    
    Attributes:
        participant_id: 参与者ID，用于标识特定用户
        role: 消息角色，'user'表示用户消息，'ai'表示AI助手消息
        message: 消息内容，文本格式的对话内容
        raw_prompt_to_llm: 发送给LLM的完整Prompt，仅对AI消息有效
    """
    participant_id: str
    role: str  # "user" 或 "ai"
    message: str
    raw_prompt_to_llm: Optional[str] = None
>>>>>>> 46024135
<|MERGE_RESOLUTION|>--- conflicted
+++ resolved
@@ -96,23 +96,6 @@
 
 
 class ChatHistoryCreate(BaseModel):
-<<<<<<< HEAD
-    """创建聊天历史记录模型"""
-    participant_id: str
-    user_message: str
-    ai_response: str
-    conversation_context: Optional[str] = None
-
-
-class ChatHistoryResponse(BaseModel):
-    """聊天历史记录响应模型"""
-    id: int
-    participant_id: str
-    timestamp: datetime
-    user_message: str
-    ai_response: str
-    conversation_context: Optional[str] = None
-=======
     """聊天历史创建模型
     
     用于创建新的聊天历史记录的数据结构，对应数据库模型 ChatHistory。
@@ -126,5 +109,4 @@
     participant_id: str
     role: str  # "user" 或 "ai"
     message: str
-    raw_prompt_to_llm: Optional[str] = None
->>>>>>> 46024135
+    raw_prompt_to_llm: Optional[str] = None