--- conflicted
+++ resolved
@@ -1,10 +1,6 @@
 from pydantic_settings import BaseSettings, SettingsConfigDict
-<<<<<<< HEAD
 import os
 from typing import List, Dict, Optional
-=======
-from typing import List
->>>>>>> 46024135
 
 class Settings(BaseSettings):
     """
@@ -83,6 +79,9 @@
         "submissionSubmit": "/submission/submit-test",
     }
 
+    # Frontend display configuration
+    MODEL_NAME_FOR_DISPLAY: str = "Qwen-Turbo (魔搭)"
+
 settings = Settings()
 # Aeolyn: 由于翻译和embedding对于用户而言不是必要的，因此这两个功能我改成了可选加载但弹出警告
 # Print non-blocking warnings after initialization
