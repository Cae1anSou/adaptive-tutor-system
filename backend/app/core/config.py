--- conflicted
+++ resolved
@@ -10,25 +10,6 @@
     # Server
     BACKEND_PORT: int = 8000
 
-<<<<<<< HEAD
-    # OpenAI配置 (用于聊天完成)
-    OPENAI_API_KEY: str = ""
-    OPENAI_MODEL: str = "gpt-4-turbo"
-    OPENAI_API_BASE: str = "https://api.openai.com/v1"
-    
-    # 魔搭配置
-    MODELSCOPE_API_KEY: str = ""
-    MODELSCOPE_API_BASE: str = "https://api-inference.modelscope.cn/v1"
-    MODELSCOPE_MODEL: str = "qwen-turbo"
-    
-    # 嵌入模型配置 (可以与OpenAI不同)
-    EMBEDDING_API_KEY: str = ""
-    EMBEDDING_API_BASE: str = "https://ms-fc-1d889e1e-d2ad.api-inference.modelscope.cn/v1"
-    EMBEDDING_MODEL: str = "Qwen/Qwen3-Embedding-4B-GGUF"
-    
-    # LLM服务选择 (openai 或 modelscope)
-    LLM_PROVIDER: str = "modelscope"
-=======
     # OpenAI (for chat completions)
     TUTOR_OPENAI_API_KEY: str
     TUTOR_OPENAI_MODEL: str = "gpt-4-turbo"
@@ -43,11 +24,10 @@
     TUTOR_TRANSLATION_API_KEY: str
     TUTOR_TRANSLATION_API_BASE: str = "https://api.openai.com/v1"
     TUTOR_TRANSLATION_MODEL: str = "gpt-4-turbo"
->>>>>>> 7e13ca02
 
     # Model configuration tells Pydantic where to find the .env file.
     model_config = SettingsConfigDict(
-        env_file=[".env", "../.env", "../../.env"],  # 尝试多个路径
+        env_file=".env", 
         env_file_encoding='utf-8', 
         extra='ignore',
         case_sensitive=True
