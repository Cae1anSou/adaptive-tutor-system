<<<<<<< HEAD
from pydantic_settings import BaseSettings, SettingsConfigDict 
from pydantic import AnyHttpUrl
=======
from pydantic_settings import BaseSettings, SettingsConfigDict
>>>>>>> 6463d4bb
import os
from typing import List, Dict, Any

class Settings(BaseSettings):
    """
    Loads all application settings from environment variables or a .env file.
    The validation is handled by Pydantic.
    """
    # Server
    BACKEND_PORT: int = 8000

    # OpenAI
    OPENAI_API_KEY: str = ""
    OPENAI_MODEL: str = "gpt-4-turbo"
    OPENAI_API_BASE: str = "https://api.openai.com/v1"

    # Embedding
    EMBEDDING_MODEL: str = "text-embedding-3-small"

    # ModelScope
    MODELSCOPE_API_KEY: str = ""

    # Model configuration tells Pydantic where to find the .env file.
    # It will search from the current working directory upwards.
    model_config = SettingsConfigDict(
        env_file=".env", 
        env_file_encoding='utf-8', 
        extra='ignore',
        case_sensitive=True
    )

    PROJECT_NAME: str = "Adaptive Tutor System"
    API_V1_STR: str = "/api/v1"

<<<<<<< HEAD
    BACKEND_CORS_ORIGINS: List[AnyHttpUrl] = []

    DATABASE_URL: str = "sqlite:///./database.db"
    
    
    
    # 服务调用配置
    SERVICE_CONFIG: Dict[str, Any] = {
        "ollama_host": "http://localhost:11434",  # Ollama服务地址
        "embedding_timeout": 60,   # 嵌入生成超时时间（秒）
        "rerank_timeout": 120,     # 重排序超时时间（秒）
        "modelscope_base_url": "https://api-inference.modelscope.cn/v1/",  # ModelScope API基础URL
    }
    # RAG基础路径配置
    BASE_DIR: str = os.path.dirname(os.path.dirname(os.path.abspath(__file__)))
    DATA_DIR: str = os.path.join(BASE_DIR, 'data')
    DOCUMENTS_DIR: str = os.path.join(DATA_DIR, 'test_tasks')
    VECTOR_STORE_DIR: str = os.path.join(DATA_DIR, 'vector_store')
    
    # RAG配置（AI组件）
    RAG_CONFIG: Dict[str, Any] = {
        # 文档加载配置
        "document_loader": {
            "extensions": [".txt", ".pdf", ".docx", ".pptx", ".md", ".json", ".csv"]
        },
        
        # 文本分割配置 
        "text_splitter": {
            "chunk_size": 1500, 
            "chunk_overlap": 100  
        },
        
        # 嵌入模型配置 
        "embeddings": {
            "model_type": "ollama",  # ollama 或 huggingface 或 modelscope
            "model_name": "all-minilm", #ollama/all-minilm  modelscope/text-embedding-v1
            "dim": 384,             # 嵌入维度  ollama/384   modelscope/1024
            "batch_size": 32,        # 批量处理大小
            "modelscope": {
                "model": "text-embedding-v1",  # 默认嵌入模型
            }
        },
        
        # 向量存储配置
        "vector_store": {
            "type": "annoy",  
            "index_name": "document_index",
            "distance_metric": "angular",  # 距离度量方法
            "build_trees": 10              # Annoy索引树数量
        },
        
        # 检索器配置
        "retriever": {
            "top_k": 20,              # 检索返回的文档数量
            "score_threshold": 0.3,   # 相似度分数阈值
            "enable_rerank": False     # 是否默认启用重排序
        },
        
        # 摘要生成配置
        "summarizer": {
            "model_type": "modelscope",    # ollama 或 modelscope
            "ollama_model_name": "qwen:7b",   # Ollama模型名称
            "modelscope_model_name": "Qwen/Qwen2.5-7B-Instruct",  # ModelScope模型名称
            "max_summary_length": 15   # 摘要最大长度（字数）
        },
        
        # 修改后的重排序配置 - 二元组格式
        "reranker": {
            "enable": True,           # 是否启用重排序
            "model_type": "modelscope",    # ollama 或 modelscope
            "ollama_model_name": "qwen:7b",   # Ollama重排序模型
            "modelscope_model_name": "Qwen/Qwen2.5-7B-Instruct",  # ModelScope模型名称
            "top_n_for_rerank": 20,    # 参与重排序的文档数量
            "score_threshold": 0.3,    # 相关性阈值
            "prompt_template": (
                    "仅根据问题：'{query}'，对下列摘要按你认为与问题的相关性进行打分，认为不相关的不加入数组。\n"
                    "只返回一个JSON数组，格式为[[索引, 分数], [索引, 分数], ...]，对应什么摘要不用输出，按分数降序排列。\n"
                    "你是API不能输出任何解释、注释、说明、自然语言也不要对你的输出做任何的解释，只输出JSON数组本身，否则我手上的这只猫就会被我掐死。\n"
                    "摘要列表：\n{summaries}"
                )
        }
    }
=======
    # TODO: 到时候可能需要约束，不能放所有都进来
    BACKEND_CORS_ORIGINS: List[str] = ["*"]

    DATABASE_URL: str = "sqlite:///./database.db"
>>>>>>> 6463d4bb

# Create a single, globally accessible instance of the settings.
# This will raise a validation error on startup if required settings are missing.
settings = Settings()<|MERGE_RESOLUTION|>--- conflicted
+++ resolved
@@ -1,9 +1,4 @@
-<<<<<<< HEAD
-from pydantic_settings import BaseSettings, SettingsConfigDict 
-from pydantic import AnyHttpUrl
-=======
 from pydantic_settings import BaseSettings, SettingsConfigDict
->>>>>>> 6463d4bb
 import os
 from typing import List, Dict, Any
 
@@ -38,95 +33,45 @@
     PROJECT_NAME: str = "Adaptive Tutor System"
     API_V1_STR: str = "/api/v1"
 
-<<<<<<< HEAD
-    BACKEND_CORS_ORIGINS: List[AnyHttpUrl] = []
+    # TODO: 到时候可能需要约束，不能放所有都进来
+    BACKEND_CORS_ORIGINS: List[str] = ["*"]
 
     DATABASE_URL: str = "sqlite:///./database.db"
     
+    # RAG基础路径配置 (从环境变量读取，符合TDD要求)
+    BASE_DIR: str = os.path.dirname(os.path.dirname(os.path.abspath(__file__)))
+    DATA_DIR: str = None  # 将从环境变量或默认值获取
+    DOCUMENTS_DIR: str = None  # 将从环境变量或默认值获取
+    VECTOR_STORE_DIR: str = None  # 将从环境变量或默认值获取
     
-    
-    # 服务调用配置
-    SERVICE_CONFIG: Dict[str, Any] = {
-        "ollama_host": "http://localhost:11434",  # Ollama服务地址
-        "embedding_timeout": 60,   # 嵌入生成超时时间（秒）
-        "rerank_timeout": 120,     # 重排序超时时间（秒）
-        "modelscope_base_url": "https://api-inference.modelscope.cn/v1/",  # ModelScope API基础URL
-    }
-    # RAG基础路径配置
-    BASE_DIR: str = os.path.dirname(os.path.dirname(os.path.abspath(__file__)))
-    DATA_DIR: str = os.path.join(BASE_DIR, 'data')
-    DOCUMENTS_DIR: str = os.path.join(DATA_DIR, 'test_tasks')
-    VECTOR_STORE_DIR: str = os.path.join(DATA_DIR, 'vector_store')
-    
-    # RAG配置（AI组件）
+    # RAG配置 (从环境变量读取，符合TDD要求)
     RAG_CONFIG: Dict[str, Any] = {
-        # 文档加载配置
-        "document_loader": {
-            "extensions": [".txt", ".pdf", ".docx", ".pptx", ".md", ".json", ".csv"]
-        },
-        
-        # 文本分割配置 
-        "text_splitter": {
-            "chunk_size": 1500, 
-            "chunk_overlap": 100  
-        },
-        
-        # 嵌入模型配置 
-        "embeddings": {
-            "model_type": "ollama",  # ollama 或 huggingface 或 modelscope
-            "model_name": "all-minilm", #ollama/all-minilm  modelscope/text-embedding-v1
-            "dim": 384,             # 嵌入维度  ollama/384   modelscope/1024
-            "batch_size": 32,        # 批量处理大小
-            "modelscope": {
-                "model": "text-embedding-v1",  # 默认嵌入模型
-            }
-        },
-        
         # 向量存储配置
         "vector_store": {
-            "type": "annoy",  
-            "index_name": "document_index",
-            "distance_metric": "angular",  # 距离度量方法
-            "build_trees": 10              # Annoy索引树数量
+            "index_file": "kb.ann",
+            "chunks_file": "kb_chunks.json"
         },
         
         # 检索器配置
         "retriever": {
-            "top_k": 20,              # 检索返回的文档数量
-            "score_threshold": 0.3,   # 相似度分数阈值
-            "enable_rerank": False     # 是否默认启用重排序
-        },
-        
-        # 摘要生成配置
-        "summarizer": {
-            "model_type": "modelscope",    # ollama 或 modelscope
-            "ollama_model_name": "qwen:7b",   # Ollama模型名称
-            "modelscope_model_name": "Qwen/Qwen2.5-7B-Instruct",  # ModelScope模型名称
-            "max_summary_length": 15   # 摘要最大长度（字数）
-        },
-        
-        # 修改后的重排序配置 - 二元组格式
-        "reranker": {
-            "enable": True,           # 是否启用重排序
-            "model_type": "modelscope",    # ollama 或 modelscope
-            "ollama_model_name": "qwen:7b",   # Ollama重排序模型
-            "modelscope_model_name": "Qwen/Qwen2.5-7B-Instruct",  # ModelScope模型名称
-            "top_n_for_rerank": 20,    # 参与重排序的文档数量
-            "score_threshold": 0.3,    # 相关性阈值
-            "prompt_template": (
-                    "仅根据问题：'{query}'，对下列摘要按你认为与问题的相关性进行打分，认为不相关的不加入数组。\n"
-                    "只返回一个JSON数组，格式为[[索引, 分数], [索引, 分数], ...]，对应什么摘要不用输出，按分数降序排列。\n"
-                    "你是API不能输出任何解释、注释、说明、自然语言也不要对你的输出做任何的解释，只输出JSON数组本身，否则我手上的这只猫就会被我掐死。\n"
-                    "摘要列表：\n{summaries}"
-                )
+            "top_k": 3
         }
     }
-=======
-    # TODO: 到时候可能需要约束，不能放所有都进来
-    BACKEND_CORS_ORIGINS: List[str] = ["*"]
-
-    DATABASE_URL: str = "sqlite:///./database.db"
->>>>>>> 6463d4bb
+    
+    @property
+    def _data_dir(self) -> str:
+        """获取数据目录路径"""
+        return os.environ.get("DATA_DIR", os.path.join(self.BASE_DIR, 'data'))
+    
+    @property
+    def _documents_dir(self) -> str:
+        """获取文档目录路径"""
+        return os.environ.get("DOCUMENTS_DIR", os.path.join(self._data_dir, 'test_tasks'))
+    
+    @property
+    def _vector_store_dir(self) -> str:
+        """获取向量存储目录路径"""
+        return os.environ.get("VECTOR_STORE_DIR", os.path.join(self._data_dir, 'vector_store'))
 
 # Create a single, globally accessible instance of the settings.
 # This will raise a validation error on startup if required settings are missing.
