--- conflicted
+++ resolved
@@ -20,14 +20,7 @@
 @router.post("/log", status_code=status.HTTP_202_ACCEPTED, summary="记录行为事件")
 def log_behavior(
     event_in: BehaviorEvent,
-<<<<<<< HEAD
-
-    # Aeolyn: 修复语法错误 ，该对象由框架维护不需要depend()包装
     background_tasks: BackgroundTasks,
-     
-=======
-    background_tasks: BackgroundTasks,
->>>>>>> f9c5e5dc
     db: Session = Depends(get_db),
     user_state_service: UserStateService = Depends(get_user_state_service)
 ):
