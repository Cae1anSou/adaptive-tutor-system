--- conflicted
+++ resolved
@@ -34,19 +34,8 @@
         if not request.user_message:
             raise HTTPException(status_code=400, detail="user_message is required")
         
-<<<<<<< HEAD
         # 获取动态控制器实例并调用生成回复
         controller = get_dynamic_controller()
-        # 友好提示：当缺少聊天网关配置时，直接返回可读信息
-        if not getattr(controller, 'llm_gateway', None):
-            return StandardResponse(
-                code=503,
-                message="AI 对话未启用或未正确配置（缺少 API Key）",
-                data=None
-            )
-=======
-        # 调用生成回复
->>>>>>> 46024135
         response = await controller.generate_adaptive_response(
             request=request,
             db=db
