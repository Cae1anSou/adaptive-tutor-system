<script setup lang="ts">
import { onMounted, ref, reactive, computed } from 'vue'
import { getKnowledgeGraphKnowledgeGraphGet } from '@/api/knowledgeGraph'
import { getUserProgressProgressParticipantsParticipantIdProgressGet } from '@/api/progress'
import { useRouter } from 'vue-router'
import { Modal, Button, message } from 'ant-design-vue'

const networkContainer = ref<HTMLElement | null>(null)
const selectionText = ref('')
const router = useRouter()

// 弹窗相关状态
const dialogState = reactive({
  visible: false,
  title: '',
  status: '',
  knowledgeId: '',
  isLearned: false,
  isUnlocked: false,
  type: 'knowledge', // 'knowledge' 或 'chapter'
  action: 'learn', // 'learn' 或 'test'
  requiredKnowledgeId: '',
  requiredKnowledgeName: '',
  requiredChapterId: '',
  requiredChapterName: '',
  reason:''
})

// 存储展开的章节集合
const expandedChapters = ref<Set<string>>(new Set())

// 图数据存储
const graphDataRef = ref<any>(null)
const learnedNodesRef = ref<string[]>([])

// 动画状态管理
const animationInProgress = ref<{[key: string]: boolean}>({})
const chapterState = ref<{[key: string]: boolean}>({})

// vis-network 实例
let network: any = null
let nodes: any = null
let edges: any = null

// 从localStorage获取用户ID
const getParticipantId = (): string | null => {
  return localStorage.getItem('participant_id')
}

// 检查节点是否已学习
const isNodeLearned = (nodeId: string, learnedNodes: string[]): boolean => {
  return learnedNodes.includes(nodeId)
}

// 检查知识点是否可以跳跃学习（新规则：章节测试解锁下一章节，知识点间需要内部解锁）
const canJumpToKnowledge = (knowledgeId: string, graphData: any, learnedNodes: string[]) => {
  // 解析知识点ID，获取章节和序号
  const parts = knowledgeId.split('_');
  if (parts.length < 2) {
    return { canJump: false, reason: 'invalid_format' };
  }

  const chapter = parseInt(parts[0]);
  const section = parseInt(parts[1]);

  // 如果是第一章第一个知识点，直接可以学习
  if (chapter === 1 && section === 1) {
    return { canJump: true, reason: 'first_knowledge' };
  }

  // 检查章节是否解锁（章节测试解锁下一章节）
  if (chapter > 1) {
    const previousChapterTestId = `${chapter - 1}_end`; // 章节测试ID格式：{章节号}_end
    if (!learnedNodes.includes(previousChapterTestId)) {
      // 查找章节名称
      const chapterNode = graphData.nodes.find((n: any) => n.data.id === `chapter${chapter - 1}`);
      const chapterName = chapterNode ? chapterNode.data.label : `第${chapter - 1}章`;

      return {
        canJump: false,
        reason: 'chapter_locked',
        requiredChapter: `chapter_${chapter - 1}`,
        requiredChapterName: chapterName
      };
    }
  }

  // 检查知识点前置条件（知识点间需要内部解锁）
  if (section > 1) {
    // 检查同章节的前一个知识点
    const previousKnowledgeId = `${chapter}_${section - 1}`;
    if (!learnedNodes.includes(previousKnowledgeId)) {
      // 查找知识点名称
      const knowledgeNode = graphData.nodes.find((n: any) => n.data.id === previousKnowledgeId);
      const knowledgeName = knowledgeNode ? knowledgeNode.data.label : previousKnowledgeId;

      return {
        canJump: false,
        reason: 'previous_knowledge_required',
        requiredKnowledgeId: previousKnowledgeId,
        requiredKnowledgeName: knowledgeName
      };
    }
  } else if (chapter > 1) {
    // 检查前一章节的章节测试
    const previousChapterTestId = `${chapter - 1}_end`; // 章节测试ID格式：{章节号}_end
    if (!learnedNodes.includes(previousChapterTestId)) {
      return {
        canJump: false,
        reason: 'previous_chapter_test_required',
        requiredKnowledgeId: previousChapterTestId,
        requiredKnowledgeName: `第${chapter - 1}章章节测试`
      };
    }
  }

  return { canJump: true, reason: 'unlocked' };
}

// 检查知识点是否已解锁
const isKnowledgeUnlocked = (nodeId: string, graphData: any, learnedNodes: string[]): boolean => {
  // 使用更完整的检查逻辑
  const jumpResult = canJumpToKnowledge(nodeId, graphData, learnedNodes);
  return jumpResult.canJump;
}

// 更新节点颜色以反映学习状态
const updateNodeColors = (nodes: any[], learnedNodes: string[], graphData: any) => {
  return nodes.map(node => {
    const isLearned = isNodeLearned(node.id, learnedNodes)
    const isUnlocked = isKnowledgeUnlocked(node.id, graphData, learnedNodes)

    let backgroundColor, borderColor;

    if (isLearned) {
      // 已学完的节点使用绿色
      backgroundColor = '#4CAF50';
      borderColor = '#388E3C';
    } else if (isUnlocked) {
      // 未学但可解锁的节点使用蓝色
      backgroundColor = '#4a90e2';
      borderColor = '#2270b0';
    } else {
      // 未学且不可解锁的节点使用灰色
      backgroundColor = '#cccccc';
      borderColor = '#888888';
    }

    return {
      ...node,
      color: {
        background: backgroundColor,
        border: borderColor
      }
    }
  })
}

// 获取学习按钮文本
const getLearnButtonText = () => {
  if (dialogState.type === 'knowledge') {
    if (dialogState.isLearned) {
      return '复习';
    } else if (dialogState.isUnlocked) {
      return '学习';
    } else {
      return '是'; // 前置条件未满足时
    }
  } else {
    // 章节类型
    if (dialogState.isLearned) {
      return '是';
    } else {
      return dialogState.status.includes('前置') ? '是' : '测试';
    }
  };
};

// 获取测试按钮文本
const getTestButtonText = () => {
  if (dialogState.isUnlocked&&dialogState.type === 'knowledge') {
    return '测试';
  }
  return "是";
  if (dialogState.type === 'knowledge') {
    return '测试';
  } else {
    return '否';
  }
};

// 判断是否应该显示测试按钮
const shouldShowTestButton = () => {
  return true;
  if (dialogState.type === 'knowledge') {
    // 知识点总是显示测试按钮
    return true;
  } else {
    // 章节类型
    if (dialogState.isLearned) {
      // 已完成的章节不显示测试按钮（否按钮）
      return false;
    } else {
      // 未完成的章节根据状态决定是否显示测试按钮
      // 如果是"还未学完当前章节内容"的情况，不显示"否"按钮
      // 如果是前置章节未完成的情况，也不显示"否"按钮
      return !dialogState.status.includes('前置章节') && !dialogState.status.includes('还未学完当前章节内容');
    }
  }
};

const shouldShowLearnButton = () => {
  return !isTestButtonPrimary();
  return true;
  if (dialogState.type === 'knowledge') {
    // 知识点总是显示学习按钮
    return true;
  } else {
    // 章节类型
    if (dialogState.isLearned) {
      // 已完成的章节不显示学习按钮（是按钮）
      return false;
    } else {
      // 未完成的章节根据状态决定是否显示学习按钮
      // 如果是"还未学完当前章节内容"的情况，
    }
  }
}

const isTestButtonPrimary = () => {
  if (!dialogState.isUnlocked||(dialogState.isLearned&&dialogState.type==='chapter')||(!dialogState.isLearned&&dialogState.isUnlocked&&dialogState.type==='chapter')) {
    return true;
  }
  return false;
}
// 显示知识点弹窗
const showKnowledgeModal = (knowledgeId: string, nodeLabel: string, learnedNodes: string[], graphData: any) => {
  dialogState.title = nodeLabel || knowledgeId;
  dialogState.knowledgeId = knowledgeId;
  dialogState.type = 'knowledge';

  // 检查知识点是否已学习
  dialogState.isLearned = learnedNodes.includes(knowledgeId);

  // 检查知识点是否已解锁
  const jumpResult = canJumpToKnowledge(knowledgeId, graphData, learnedNodes);
  dialogState.isUnlocked = jumpResult.canJump;

  // 根据学习状态设置按钮文本和行为
  if (dialogState.isLearned) {
    dialogState.status = '您已学过该知识点，是否再次复习或重新测试？';
  } else if (dialogState.isUnlocked) {
    dialogState.status = '您可以开始学习该知识点或直接进行测试';
  } else {
    dialogState.reason = jumpResult.reason;
    // 根据不能解锁的原因显示不同的提示
    if (jumpResult.reason === 'chapter_locked') {
      dialogState.status = `您还未完成前置章节"${jumpResult.requiredChapterName}"的测试，需要先完成该章节的测试才能学习本知识点。是否现在开始测试前置章节？`;
      dialogState.requiredChapterId = jumpResult.requiredChapter;
      dialogState.requiredChapterName = jumpResult.requiredChapterName;
    } else if (jumpResult.reason === 'previous_knowledge_required' || jumpResult.reason === 'previous_chapter_test_required') {
      dialogState.status = `您还未学习前置知识点"${jumpResult.requiredKnowledgeName}"，需要先完成该知识点的测试才能学习本知识点。是否现在开始测试前置知识点？`;
      dialogState.requiredKnowledgeId = jumpResult.requiredKnowledgeId;
      dialogState.requiredKnowledgeName = jumpResult.requiredKnowledgeName;
    } else {
      dialogState.status = '该知识点尚未解锁，您是否要直接开始测试？';
    }
  }

  dialogState.visible = true;
};

// 显示章节弹窗
const showChapterModal = (chapterId: string, nodeLabel: string, learnedNodes: string[], graphData: any) => {
  dialogState.title = nodeLabel || chapterId;
  dialogState.knowledgeId = chapterId;
  dialogState.type = 'chapter';

  // 检查章节是否已完成（通过章节测试）
  const chapterTestId = `${chapterId.split('_')[0]}_end`;
  dialogState.isLearned = learnedNodes.includes(chapterTestId);

  // 检查章节是否可以学习（前置章节是否已完成）
  const chapterNumber = parseInt(chapterId.replace('chapter', ''));
  let previousChapterCompleted = true;
  let previousChapterNumber = 0;

  if (chapterNumber > 1) {
    const previousChapterTestId = `${chapterNumber - 1}_end`;
    previousChapterCompleted = learnedNodes.includes(previousChapterTestId);
    previousChapterNumber = chapterNumber - 1;
  }

  if (dialogState.isLearned) {
    // 章节已完成
    dialogState.status = '您已学过本章节，是否再次进行测试？';
    dialogState.isUnlocked = true;
  } else if (previousChapterCompleted) {
    // 章节未完成但可以学习
    dialogState.status = '您还未学完当前章节内容，是否直接开始测试？';
    dialogState.isUnlocked = true;
  } else {
    // 章节未完成且前置章节未完成
    dialogState.status = `您还未完成前置章节（第${previousChapterNumber}章）的学习，无法学习当前章节。是否前往学习前置章节？`;
    dialogState.requiredChapter = `chapter_${previousChapterNumber}`;
    dialogState.requiredChapterName = `第${previousChapterNumber}章`;
  }

  dialogState.visible = true;
};

// 弹窗按钮处理函数
const handleLearn = () => {
  if (dialogState.type === 'knowledge') {
    if (dialogState.isLearned) {
      // 复习知识点
      router.push({ name: 'learning', params: { topicId: dialogState.knowledgeId } });
    } else if (dialogState.isUnlocked) {
      // 学习知识点
      router.push({ name: 'learning', params: { topicId: dialogState.knowledgeId } });
    } else {
      // 跳转到前置章节或知识点测试
      const jumpResult = canJumpToKnowledge(dialogState.knowledgeId, graphDataRef.value, learnedNodesRef.value);

      if (jumpResult.reason === 'chapter_locked') {
        // 设置跳转目标，测试完成后自动跳转回来
        localStorage.setItem('jumpLearningTarget', JSON.stringify({
          knowledgeId: dialogState.knowledgeId,
          timestamp: Date.now()
        }));

        const chapterNum = parseInt(jumpResult.requiredChapter.replace('chapter', ''));
        const chapterTestId = `${chapterNum}_end`;
        router.push({ name: 'test', params: { topicId: chapterTestId } });
      } else if (jumpResult.reason === 'previous_knowledge_required' || jumpResult.reason === 'previous_chapter_test_required') {
        // 设置跳转目标，测试完成后自动跳转回来
        localStorage.setItem('jumpLearningTarget', JSON.stringify({
          knowledgeId: dialogState.knowledgeId,
          timestamp: Date.now()
        }));

        router.push({ name: 'test', params: { topicId: jumpResult.requiredKnowledgeId } });
      }
    }
  } else {
    // 章节类型
    const chapterTestId = `${dialogState.knowledgeId.split('_')[0]}_end`;
    console.log();
    if (dialogState.reason === 'chapter_locked') {
      // 设置跳转目标，测试完成后自动跳转回来
      localStorage.setItem('jumpLearningTarget', JSON.stringify({
        knowledgeId: dialogState.knowledgeId,
        timestamp: Date.now()
      }));

      // 测试已完成的章节
      router.push({ name: 'test', params: { topicId: chapterTestId } });
    } else {
      // 检查是否需要跳转到前置章节
      const chapterNumber = parseInt(dialogState.knowledgeId.replace('chapter', ''));
      let previousChapterCompleted = true;
      let previousChapterTestId = '';

      if (chapterNumber > 1) {
        previousChapterTestId = `${chapterNumber - 1}_end`;
        previousChapterCompleted = learnedNodesRef.value.includes(previousChapterTestId);
      }

      if (previousChapterCompleted) {
        // 直接测试当前章节
        router.push({ name: 'test', params: { topicId: chapterTestId } });
      } else {
        // 设置跳转目标，测试完成后自动跳转回来
        localStorage.setItem('jumpLearningTarget', JSON.stringify({
          knowledgeId: dialogState.knowledgeId,
          timestamp: Date.now()
        }));

        // 跳转到前置章节测试
        router.push({ name: 'test', params: { topicId: previousChapterTestId } });
      }
    }
  }

  dialogState.visible = false;
};

const handleTest = () => {
  if (dialogState.type === 'knowledge') {
    if (dialogState.isLearned || dialogState.isUnlocked) {
      // 测试知识点
      router.push({ name: 'test', params: { topicId: dialogState.knowledgeId } });
    } else if(dialogState.reason === 'chapter_locked'){
      // 对于未解锁的知识点，也允许测试
      // 设置跳转目标，测试完成后自动跳转回来
      localStorage.setItem('jumpLearningTarget', JSON.stringify({
        knowledgeId: dialogState.knowledgeId,
        timestamp: Date.now()
      }));

      router.push({ name: 'test', params: { topicId: `${dialogState.requiredChapterId.split('_')[1]}_end`} });
    }else if (dialogState.reason === 'previous_knowledge_required' || dialogState.reason === 'previous_chapter_test_required') {
      // 设置跳转目标，测试完成后自动跳转回来
      localStorage.setItem('jumpLearningTarget', JSON.stringify({
        knowledgeId: dialogState.knowledgeId,
        timestamp: Date.now()
      }));

      router.push({ name: 'test', params: { topicId: dialogState.requiredKnowledgeId } });
    }

  } else {
    // 章节类型
    const chapterTestId = `${dialogState.knowledgeId.split('_')[0]}_end`;
    //console.log(dialogState.requiredChapter);
    if(dialogState.isUnlocked){
      router.push({ name: 'test', params: { topicId: chapterTestId } });
    }
    else{
      // 设置跳转目标，测试完成后自动跳转回来
      localStorage.setItem('jumpLearningTarget', JSON.stringify({
        knowledgeId: dialogState.knowledgeId,
        timestamp: Date.now()
      }));

      const lastchapterTestId = `${dialogState.requiredChapter.split('_')[1]}_end`;
      router.push({ name: 'test', params: { topicId: lastchapterTestId } });
    }
  }

  dialogState.visible = false;
};

const handleCancel = () => {
  dialogState.visible = false;
  resetDialogState(); // 清理状态
};
const resetDialogState = () => {
  dialogState.title = '';
  dialogState.status = '';
  dialogState.knowledgeId = '';
  dialogState.isLearned = false;
  dialogState.isUnlocked = false;
  dialogState.type = 'knowledge';
  dialogState.action = 'learn';
  dialogState.requiredKnowledgeId = '';
  dialogState.requiredKnowledgeName = '';
  dialogState.requiredChapterId = '';
  dialogState.requiredChapterName = '';
  dialogState.reason = '';
};

// 定义常量
const ANIMATION_STEPS = 8;
const BASE_NODE_SIZE = 100;
const MIN_NODE_SIZE = 10;
const BASE_FONT_SIZE = 80;
const MIN_FONT_SIZE = 8;
const BASE_EDGE_WIDTH = 5;
const MIN_EDGE_WIDTH = 0.5;
const ANIMATION_INTERVAL = 40;
const STABILIZE_ITERATIONS = 50;
const STABILIZATION_ITERATIONS = 1000;

// 缩放动画实现 - 适配当前大小配置
function toggleChapterWithScaleAnimation(chapterId: string) {
  // 防止重复点击
  if (animationInProgress.value[chapterId]) return;
  animationInProgress.value[chapterId] = true;
  console.log('node:', nodes.get());
  // 获取该章节下所有的小节节点
  var sectionNodes = nodes.get({
    filter: function (node: any) {
      return !node.id.endsWith('_end') && node.id.startsWith(chapterId.replace('_end', '_'));
    }
  });
  console.log('s:', sectionNodes);
  var sectionEdges = edges.get({
    filter: function (edge: any) {
      var fromNode = nodes.get(edge.from);
      var toNode = nodes.get(edge.to);
      return (fromNode && fromNode.id === chapterId && toNode && toNode.type === 'knowledge' && toNode.id.startsWith(chapterId.replace('_end', '_'))) || 
             (toNode && toNode.id === chapterId && fromNode && fromNode.type === 'knowledge' && fromNode.id.startsWith(chapterId.replace('_end', '_')));
    }
  });
  
  var isCurrentlyExpanded = chapterState.value[chapterId];
  var newHiddenState = !isCurrentlyExpanded;
  
  // 更新章节节点的视觉状态
  updateChapterNodeIndicator(chapterId, newHiddenState);
  
  // 根据状态执行展开或收缩动画
  if (newHiddenState) {
    expandWithScaleAnimation(sectionNodes, sectionEdges, chapterId);
  } else {
    collapseWithScaleAnimation(sectionNodes, sectionEdges, chapterId);
  }
}

// 展开动画 - 适配当前大小
function expandWithScaleAnimation(sectionNodes: any[], sectionEdges: any[], chapterId: string) {
  // 1. 先显示节点和边，但设置为最小状态
  console.log('展开:', chapterId);
  var nodeUpdates = sectionNodes.map(function (section: any) {
    return {
      id: section.id,
      hidden: false,
      size: MIN_NODE_SIZE,  // 最小尺寸 (100的1/10)
      font: { size: MIN_FONT_SIZE },  // 最小字体 (80的1/10)
      color: section.originalColor || {
        background: '#E3F2FD',
        border: '#2196F3'
      }
    };
  });
  
  var edgeUpdates = sectionEdges.map(function (edge: any) {
    return {
      id: edge.id,
      hidden: false,
      width: MIN_EDGE_WIDTH,  // 最小宽度 (5的1/10)
      color: {
        color: 'rgba(132, 132, 132, 0.3)',
        highlight: 'rgba(132, 132, 132, 0.5)'
      }
    };
  });
  
  nodes.update(nodeUpdates);
  edges.update(edgeUpdates);
  
  // 2. 给物理引擎一点时间适应新节点
  setTimeout(function() {
    // 3. 逐步放大节点和边
    var steps = ANIMATION_STEPS;
    var currentStep = 0;
    
    var animationInterval = setInterval(function() {
      currentStep++;
      
      var progress = currentStep / steps;
      var easeProgress = easeOutCubic(progress);
      
      // 计算当前步骤的大小 - 适配当前配置
      var currentSize = MIN_NODE_SIZE + ((BASE_NODE_SIZE - MIN_NODE_SIZE) * easeProgress); // 从10到100
      var currentFontSize = MIN_FONT_SIZE + ((BASE_FONT_SIZE - MIN_FONT_SIZE) * easeProgress); // 从8到80
      var currentEdgeWidth = MIN_EDGE_WIDTH + ((BASE_EDGE_WIDTH - MIN_EDGE_WIDTH) * easeProgress); // 从0.5到5
      var currentEdgeOpacity = 0.3 + (0.7 * easeProgress); // 从0.3到1
      
      // 更新节点
      var nodeUpdates = sectionNodes.map(function (section: any) {
        return {
          id: section.id,
          size: currentSize,
          font: { size: Math.max(1, currentFontSize) },
          // 使用节点的原始颜色，避免硬编码
          color: section.originalColor || {
            background: interpolateColor('#E3F2FD', '#4a90e2', easeProgress),
            border: '#2196F3'
          }
        };
      });
      
      // 更新边
      var edgeUpdates = sectionEdges.map(function (edge: any) {
        return {
          id: edge.id,
          width: currentEdgeWidth,
          color: {
            color: `rgba(132, 132, 132, ${currentEdgeOpacity})`,
            highlight: `rgba(132, 132, 132, ${Math.min(1, currentEdgeOpacity + 0.2)})`
          }
        };
      });
      
      nodes.update(nodeUpdates);
      edges.update(edgeUpdates);
      
      // 动画完成
      if (currentStep >= steps) {
        clearInterval(animationInterval);
        
        // 恢复节点原始颜色
        var finalUpdates = sectionNodes.map(function (section: any) {
          return {
            id: section.id,
            color: section.originalColor || {
              background: '#4a90e2',
              border: '#2270b0'
            }
          };
        });
        nodes.update(finalUpdates);
        
        // 恢复边原始样式
        var finalEdgeUpdates = sectionEdges.map(function (edge: any) {
          return {
            id: edge.id,
            color: {
              color: '#848484',
              highlight: '#ff9800'
            }
          };
        });
        edges.update(finalEdgeUpdates);
        
        // 更新章节状态
        chapterState.value[chapterId] = true;
        
        // 重新稳定布局
        network.stopSimulation();
        network.stabilize(STABILIZE_ITERATIONS);
        
        // 允许再次点击
        setTimeout(function() {
          animationInProgress.value[chapterId] = false;
        }, 200);
      }
    }, ANIMATION_INTERVAL);
  }, 50);
}

// 收缩动画 - 适配当前大小
function collapseWithScaleAnimation(sectionNodes: any[], sectionEdges: any[], chapterId: string) {
   console.log('收缩:', chapterId);
   console.log('sectionNodes:', sectionNodes);
  // 逐步缩小节点和边
  var steps = ANIMATION_STEPS;
  var currentStep = 0;
  
  var animationInterval = setInterval(function() {
    //console.log('currentStep:', currentStep);
    currentStep++;
    
    var progress = currentStep / steps;
    var easeProgress = easeInCubic(progress);
    
    // 计算当前步骤的大小 - 适配当前配置
    var currentSize = BASE_NODE_SIZE - ((BASE_NODE_SIZE - MIN_NODE_SIZE) * easeProgress); // 从100到10
    var currentFontSize = BASE_FONT_SIZE - ((BASE_FONT_SIZE - MIN_FONT_SIZE) * easeProgress); // 从80到8
    var currentEdgeWidth = BASE_EDGE_WIDTH - ((BASE_EDGE_WIDTH - MIN_EDGE_WIDTH) * easeProgress); // 从5到0.5
    var currentEdgeOpacity = 1 - (0.7 * easeProgress); // 从1到0.3
    
    // 更新节点
    var nodeUpdates = sectionNodes.map(function (section: any) {
      return {
        id: section.id,
        size: Math.max(MIN_NODE_SIZE, currentSize),
        font: { size: Math.max(MIN_FONT_SIZE, currentFontSize) },
        // 使用完整的原始颜色对象
        color: section.originalColor || {
          background: interpolateColor('#4a90e2', '#E3F2FD', easeProgress),
          border: '#2196F3'
        }
      };
    });
    
    // 更新边
    var edgeUpdates = sectionEdges.map(function (edge: any) {
      return {
        id: edge.id,
        width: Math.max(MIN_EDGE_WIDTH, currentEdgeWidth),
        color: {
          color: `rgba(132, 132, 132, ${currentEdgeOpacity})`,
          highlight: `rgba(132, 132, 132, ${Math.max(0.3, currentEdgeOpacity - 0.2)})`
        }
      };
    });
    
    nodes.update(nodeUpdates);
    edges.update(edgeUpdates);
    
    // 动画完成
    if (currentStep >= steps) {
      clearInterval(animationInterval);
      
      // 隐藏节点和边
      var hideNodeUpdates = sectionNodes.map(function (section: any) {
        return {
          id: section.id,
          hidden: true,
          // 恢复原始大小，以便下次展开时正确动画
          size: BASE_NODE_SIZE,
          font: { size: BASE_FONT_SIZE }
        };
      });
      
      var hideEdgeUpdates = sectionEdges.map(function (edge: any) {
        return {
          id: edge.id,
          hidden: true,
          width: BASE_EDGE_WIDTH
        };
      });
      
      nodes.update(hideNodeUpdates);
      edges.update(hideEdgeUpdates);
      
      // 更新章节状态
      chapterState.value[chapterId] = false;
      
      // 重新稳定布局
      network.stopSimulation();
      network.stabilize(STABILIZE_ITERATIONS);
      
      // 允许再次点击
      setTimeout(function() {
        animationInProgress.value[chapterId] = false;
      }, 200);
    }
  }, ANIMATION_INTERVAL);
}

// 缓动函数
function easeOutCubic(t: number) {
  return 1 - Math.pow(1 - t, 3);
}

function easeInCubic(t: number) {
  return t * t * t;
}

// 颜色插值函数
function interpolateColor(color1: string, color2: string, progress: number) {
  // 将十六进制颜色转换为RGB
  const hexToRgb = (hex: string) => {
    const result = /^#?([a-f\d]{2})([a-f\d]{2})([a-f\d]{2})$/i.exec(hex);
    return result ? {
      r: parseInt(result[1], 16),
      g: parseInt(result[2], 16),
      b: parseInt(result[3], 16)
    } : { r: 0, g: 0, b: 0 };
  };
  
  // 将RGB转换为十六进制颜色
  const rgbToHex = (r: number, g: number, b: number) => {
    return "#" + ((1 << 24) + (r << 16) + (g << 8) + b).toString(16).slice(1);
  };
  
  const rgb1 = hexToRgb(color1);
  const rgb2 = hexToRgb(color2);
  
  // 在两种颜色之间进行插值
  const r = Math.round(rgb1.r + (rgb2.r - rgb1.r) * progress);
  const g = Math.round(rgb1.g + (rgb2.g - rgb1.g) * progress);
  const b = Math.round(rgb1.b + (rgb2.b - rgb1.b) * progress);
  
  return rgbToHex(r, g, b);
}

// 更新章节节点的指示器
function updateChapterNodeIndicator(chapterId: string, isExpanded: boolean) {
  var chapterNode = nodes.get(chapterId);
  if (!chapterNode) return;
  //console.log('更新章节节点的指示器:', chapterId, isExpanded);
  var newLabel = !isExpanded ? 
    '[-] ' + chapterNode.label.replace(/^\[[+-]\]\s*/, '') :
    '[+] ' + chapterNode.label.replace(/^\[[+-]\]\s*/, '');
  
  nodes.update({
    id: chapterId,
    label: newLabel
  });
}

// 在节点初始化时保存原始颜色
function initializeNodesWithOriginalColor(allNodes: any[]) {
  allNodes.forEach(function(node: any) {
    // 保存整个color对象而不是仅仅background颜色
    if (node.color) {
      //console.log('保存原始颜色:', node.id, node.color);
      node.originalColor = {...node.color};
    }
  });
  nodes.update(allNodes);
}

onMounted(() => {
  if (!networkContainer.value) return

  // 动态导入 vis-network
  import('vis-network').then((vis) => {
    // 获取用户ID
    const participantId = getParticipantId()
    if (!participantId) {
      // 如果没有用户ID，重定向到登录页或其他处理
      console.warn('未找到用户ID')
      // 可以重定向到登录页面
      router.push('/login')
      return
    }

    // 并行获取知识图谱数据和用户进度
    Promise.all([
      getKnowledgeGraphKnowledgeGraphGet(),
      getUserProgressProgressParticipantsParticipantIdProgressGet({ participant_id: participantId })
    ]).then(([graphResponse, progressResponse]) => {
      const graphData = graphResponse.data?.data
      const progressData = progressResponse.data?.data

      if (!graphData) return

      // 保存数据引用
      graphDataRef.value = graphData;

      // 获取已学习的节点
      const learnedNodes = progressData?.completed_topics || []
      learnedNodesRef.value = learnedNodes;

      // 转换节点数据并根据学习状态更新颜色// 定义常量
const BASE_NODE_SIZE = 100;
const BASE_FONT_SIZE = 80;
const BASE_EDGE_WIDTH = 5;

      const nodeData = updateNodeColors(
        graphData.nodes.map(node => ({
          id: node.data.id,
          label: node.data.label,
          color: {
            background: '#4a90e2',
            border: '#2270b0'
          },
          shape: 'dot',
          font: {
            size: BASE_FONT_SIZE,
            color: '#000000'
          },
          size: BASE_NODE_SIZE
        })),
        learnedNodes,
        graphData
      )

      // 转换边数据
      const edgeData = graphData.edges.map(edge => ({
        from: edge.data.source,
        to: edge.data.target,
<<<<<<< HEAD
        color: { 
          color: '#848484' 
        },
        width: BASE_EDGE_WIDTH
=======
        color: {
          color: '#848484'
        }
>>>>>>> 440004b5
      }))

      const data = {
        nodes: nodeData,
        edges: edgeData
      }

      const options = {
        physics: {
          enabled: true,
          stabilization: {
            enabled: true,
            iterations: STABILIZATION_ITERATIONS
          },
          solver: 'forceAtlas2Based',
          forceAtlas2Based: {
            gravitationalConstant: -3000,
            centralGravity: 0.02,
            springLength: 200,  // 减小弹簧长度以增加张力
            springConstant: 0.05, // 增加弹簧常数以增加张力
            damping: 0.5,
            avoidOverlap: 1
          },
          maxVelocity: 50,
          minVelocity: 0.1,
          timestep: 0.5
        },
        nodes: {
          borderWidth: 3,
          size: BASE_NODE_SIZE * 0.4,
          shadow: true,
          shape: 'dot',
          color: {
            background: '#4a90e2',
            border: '#2270b0',
            highlight: {
              background: '#ff9800',
              border: '#e65100'
            }
          }
        },
        edges: {
          width: BASE_EDGE_WIDTH,
          shadow: false,
          smooth: {
            enabled: true,
            type: 'continuous'
          },
          color: {
            color: '#848484',
            highlight: '#ff9800'
          }
        },
        interaction: {
          hover: true,
          tooltipDelay: 200,
          dragNodes: true,
          dragView: true,
          zoomView: true
        },
        configure: {
          enabled: false
        }
      }

      // 创建网络
<<<<<<< HEAD
      network = new vis.Network(networkContainer.value, data, options)
      
      // 获取节点和边的数据集
      nodes = network.body.data.nodes;
      edges = network.body.data.edges;
      
      // 初始化章节状态，使所有章节默认展开
      graphData.nodes.forEach((node: any) => {
        if (node.data.type === 'chapter') {
          chapterState.value[node.data.id] = true;
          // 更新章节节点的指示器显示为展开状态
          updateChapterNodeIndicator(node.data.id, true);
        }
      });
      
      // 初始化节点原始颜色
      initializeNodesWithOriginalColor(nodeData);
      
=======
      const network = new vis.Network(networkContainer.value, data, options)

>>>>>>> 440004b5
      // 单击/双击处理状态
      const clickState = { lastId: null as string | null, timer: null as number | null, ts: 0 }
      const DBL_DELAY = 280

      // 添加点击事件监听
      network.on("click", function (params: any) {
        if (params.nodes.length > 0) {
          const nodeId = params.nodes[0]

          const now = Date.now()

          if (clickState.lastId === nodeId && (now - clickState.ts) < DBL_DELAY) {
            // 双击事件
            clearTimeout(clickState.timer!)
            clickState.timer = null
            clickState.lastId = null
<<<<<<< HEAD
            console.log('1双击击章节节点：', nodeId);
            const nodeData = graphData.nodes.find((n: any) => n.data.id === nodeId)
            if (nodeData) {
                if (nodeData.data.type === 'chapter') {
                  // 章节节点处理：展开/折叠
                  console.log('2双击击章节节点：', nodeId);
                  showChapterModal(nodeId, nodeData.data.label, learnedNodes, graphData);
                  //showChapterModal(nodeId, nodeData.data.label, learnedNodes, graphData)
                }
              }
=======

>>>>>>> 440004b5
            // 双击节点跳转功能
            //router.push({ name: 'learning', params: { topicId: nodeId } })
          } else {
            // 单击事件
            clickState.lastId = nodeId
            clickState.ts = now
            clickState.timer = window.setTimeout(() => {
              // 处理单击事件
              const nodeData = graphData.nodes.find((n: any) => n.data.id === nodeId)
              if (nodeData) {
                if (nodeData.data.type === 'chapter') {
                  // 章节节点处理：展开/折叠
                  toggleChapterWithScaleAnimation(nodeId);
                  //showChapterModal(nodeId, nodeData.data.label, learnedNodes, graphData)
                } else if (nodeData.data.type === 'knowledge') {
                  // 知识点节点处理
                  showKnowledgeModal(nodeId, nodeData.data.label, learnedNodes, graphData);
                }
              }

              clickState.timer = null
              clickState.lastId = null
            }, DBL_DELAY)
          }
        }
      })

      // 添加选择事件监听
      // network.on("select", function (params: any) {
      //   selectionText.value = 'Selected nodes: ' + params.nodes + ', Edges: ' + params.edges

      //   // 点击节点聚焦功能
      //   if (params.nodes.length > 0) {
      //     const nodeId = params.nodes[0];
      //     // 聚焦到选中的节点
      //     network.focus(nodeId, {
      //       scale: 0.4,  // 缩放级别
      //       animation: {
      //         duration: 1000,
      //         easingFunction: 'easeInOutQuad'
      //       }
      //     });
      //   }
      // })
    }).catch(error => {
      console.error('获取数据失败:', error)
    })
  })
})
</script>

<template>
  <div id="GraphPage">
    <div class="graph-container">
      <div ref="networkContainer" id="mynetwork"></div>
    </div>

    <div class="legend">
      <div class="legend-item">
        <div class="legend-color learned"></div>
        <span>已学完的节点</span>
      </div>
      <div class="legend-item">
        <div class="legend-color unlocked"></div>
        <span>未学但可解锁的节点</span>
      </div>
      <div class="legend-item">
        <div class="legend-color locked"></div>
        <span>未学且不可解锁的节点</span>
      </div>
    </div>

    <!-- 知识点/章节弹窗 -->
    <a-modal
      v-model:open="dialogState.visible"
      :title="dialogState.title"
      @ok="handleLearn"
      @cancel="handleCancel"
      :footer="null"
      centered
    >
      <p>{{ dialogState.status }}</p>
      <div class="modal-buttons">
        <a-button
        key="learn"
        :type="isTestButtonPrimary()?'default' :'primary'"
         @click="handleLearn"
         v-if="shouldShowLearnButton()"
        >{{ getLearnButtonText() }}
        </a-button>
        <a-button
          key="test"
          :type="isTestButtonPrimary() ? 'primary' : 'default'"
          @click="handleTest"
          v-if="shouldShowTestButton()"
        >
          {{ getTestButtonText() }}
        </a-button>
        <a-button key="cancel" @click="handleCancel">取消</a-button>
      </div>
    </a-modal>

    <p id="selection">{{ selectionText }}</p>
  </div>
</template>

<style scoped>
#mynetwork {
  width: 100%;
  height: 90vh;
  border: 1px solid lightgray;
  background-color: #f7f7f7;
  position: relative;
}

.legend {
  display: flex;
  justify-content: center;
  gap: 20px;
  padding: 10px;
  border: 1px solid #ddd;
  border-radius: 5px;
  background-color: #f9f9f9;
  position: absolute;
  bottom: 10px;
  left: 50%;
  transform: translateX(-50%);
  z-index: 10;
}

.legend-item {
  display: flex;
  align-items: center;
}

.legend-color {
  width: 15px;
  height: 15px;
  border-radius: 50%;
  margin-right: 5px;
  border: 1px solid #666;
}

.learned {
  background-color: #4CAF50;
}

.unlocked {
  background-color: #4a90e2;
}

.locked {
  background-color: #cccccc;
}

.modal-buttons {
  display: flex;
  justify-content: flex-end;
  gap: 10px;
  margin-top: 20px;
}
</style><|MERGE_RESOLUTION|>--- conflicted
+++ resolved
@@ -836,16 +836,10 @@
       const edgeData = graphData.edges.map(edge => ({
         from: edge.data.source,
         to: edge.data.target,
-<<<<<<< HEAD
         color: { 
           color: '#848484' 
         },
         width: BASE_EDGE_WIDTH
-=======
-        color: {
-          color: '#848484'
-        }
->>>>>>> 440004b5
       }))
 
       const data = {
@@ -912,7 +906,6 @@
       }
 
       // 创建网络
-<<<<<<< HEAD
       network = new vis.Network(networkContainer.value, data, options)
       
       // 获取节点和边的数据集
@@ -931,10 +924,6 @@
       // 初始化节点原始颜色
       initializeNodesWithOriginalColor(nodeData);
       
-=======
-      const network = new vis.Network(networkContainer.value, data, options)
-
->>>>>>> 440004b5
       // 单击/双击处理状态
       const clickState = { lastId: null as string | null, timer: null as number | null, ts: 0 }
       const DBL_DELAY = 280
@@ -951,7 +940,6 @@
             clearTimeout(clickState.timer!)
             clickState.timer = null
             clickState.lastId = null
-<<<<<<< HEAD
             console.log('1双击击章节节点：', nodeId);
             const nodeData = graphData.nodes.find((n: any) => n.data.id === nodeId)
             if (nodeData) {
@@ -962,9 +950,6 @@
                   //showChapterModal(nodeId, nodeData.data.label, learnedNodes, graphData)
                 }
               }
-=======
-
->>>>>>> 440004b5
             // 双击节点跳转功能
             //router.push({ name: 'learning', params: { topicId: nodeId } })
           } else {
