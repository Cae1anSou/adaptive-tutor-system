<!DOCTYPE html>
<html lang="zh-CN">
<head>
    <meta charset="UTF-8">
    <meta name="viewport" content="width=device-width, initial-scale=1.0">
    <title>元素选择+知识点展示</title>
    <script src="../js/modules/cytoscape.min.js"></script>
    <link rel="stylesheet" href="../css/styles.css">
    <!-- Iconify图标库 -->
  <script src="../js/modules/iconify-icon.min.js"></script>
</head>
<body>
    <div class="main-container">
      <!-- 顶部标题栏 -->
        <header class="top-header-lean">
            <h1 class="header-title" id="headerTitle">
              <iconify-icon icon="mdi:book-education" width="24" height="24"></iconify-icon>
              标题
            </h1>
            <div class="user-profile">
              <button class="back-button" id="backButton">
                <iconify-icon icon="mdi:arrow-left" width="20" height="20"></iconify-icon>
                返回
              </button>
              <iconify-icon icon="mdi:account-circle" width="36" height="36"></iconify-icon>
            </div>
        </header>
        <div class="content-container">
          <!-- 侧边导航栏 -->
          <div class="sidebar-section" id="sidebarSection">
              <div class="sidebar-header">
                  <h3 class="sidebar-title">
                      <iconify-icon icon="mdi:book-multiple" width="20" height="20"></iconify-icon>
                      知识点导航
                  </h3>
                  <button class="sidebar-toggle" id="sidebarToggle">
                      <iconify-icon icon="mdi:chevron-right" width="20" height="20"></iconify-icon>
                  </button>
              </div>
              <div class="sidebar-content">
                  <ul class="nav-menu" id="navMenu">
                      <!-- 导航内容将由JavaScript动态生成 -->
                  </ul>
              </div>
          </div>
          <!-- 左侧组合列（占 60% 宽） -->
          <div class="left-group">
            <!-- 上排：开放式示例页面探索（预览 + 代码展示） -->
            <div class="top-row">
              <!-- 整合的示例页面探索区域 -->
              <div class="example-exploration-panel panel">
                <!-- 统一标题栏 -->
                <div class="panel-header">
                  <iconify-icon icon="mdi:web" width="18" height="18"></iconify-icon>
                  <h2>开放式示例页面探索</h2>
                </div>
                <!-- 内容区域：左侧预览 + 右侧代码 -->
                <div class="exploration-content">
                  <!-- 左侧网页预览区 -->
                  <div class="preview-section">
                      <div class="ratio-16x9">
                        <iframe
                          id="element-selector-iframe"
                          src="example_pages/index.html"
                        ></iframe>
                      </div>
                  </div>
                  <!-- 右侧代码展示区 -->
                  <div class="code-section">
                    <div class="info-content" id="code-content">
                        <h2>选中元素代码</h2>
                        <pre id="selectedElementCode"></pre>
                    </div>
                    <!-- 代码展示面板底部的选择器控制区域 -->
                    <div class="code-panel-footer">
                        <div class="selector-controls">
                            <button id="startSelector" class="btn btn-select">
                              <iconify-icon icon="mdi:cursor-default-click" width="16" height="16"></iconify-icon>
                              选取元素
                            </button>
                            <button id="stopSelector" class="btn btn-select btn-stop-selector" style="display: none;">
                              <iconify-icon icon="mdi:stop" width="16" height="16"></iconify-icon>
                              停止选择
                            </button>
                            <button id="askAIButton" class="btn btn-ai" style="display: none;">
                              <iconify-icon icon="mdi:robot-happy" width="16" height="16"></iconify-icon>
                              询问AI
                            </button>
                            <button id="clearSelectionButton" class="btn btn-clear" style="display: none;">
                              <iconify-icon icon="mdi:close" width="16" height="16"></iconify-icon>
                              清除选择
                            </button>
                        </div>
                        <!-- 选择范围开关 -->
                        <div class="selector-toggle-container">
                            <label class="toggle-label">
                                <input type="checkbox" id="cumulativeToggle">
                                <span>包含之前章节的元素</span>
                            </label>
                            <div class="toggle-description">
                              <iconify-icon icon="mdi:information" width="14" height="14"></iconify-icon>
                                开启后可选择当前及之前所有章节的元素，关闭时仅可选择当前章节元素
                            </div>
                        </div>
                    </div>
                  </div>
                </div>
              </div>
            </div>
            <!-- 下排：知识点（跨左+中列） -->
            <div class="knowledge-panel panel" id="knowledge-panel">
                <div class="panel-header">
                  <iconify-icon icon="mdi:lightbulb-on" width="18" height="18"></iconify-icon>
                  <h2>知识点展示</h2>
                </div>
                <div class="info-content" id="knowledge-content">
<<<<<<< HEAD
                    <p>level.1的知识点内容</p>
                    <p>level.2的知识点内容</p>
                    <p>level.3的知识点内容</p>
                    <p>level.4的知识点内容</p>
=======
                    <div class="levels-container">
                        <div class="levels-flow">
                            <div class="level-card" data-level="1">
                                <div class="level-content">
                                  <p class="content-text">知识点内容将由JavaScript动态加载</p>
                                </div>
                            </div>
                            <div class="level-card" data-level="2">
                                <div class="level-content">
                                  <p class="content-text">知识点内容将由JavaScript动态加载</p>
                                </div>
                            </div>
                            <div class="level-card" data-level="3">
                                <div class="level-content">
                                  <p class="content-text">知识点内容将由JavaScript动态加载</p>
                                </div>
                            </div>
                            <div class="level-card" data-level="4">
                                <div class="level-content">
                                  <p class="content-text">知识点内容将由JavaScript动态加载</p>
                                </div>
                            </div>
                        </div>
                    </div>
>>>>>>> 7520342a
                </div>
                <button id="start-test-button" class="btn btn-primary start-button">
                  <iconify-icon icon="mdi:play" width="18" height="18"></iconify-icon>
                  开始练习
                </button>
            </div>
          </div>

          <!-- 右侧 AI 对话（占 40% 宽，跨两行） -->
          <div class="chat-panel panel">
            <div class="panel-header">
              <iconify-icon icon="mdi:robot" width="18" height="18"></iconify-icon>
              <h2>AI助教</h2>
            </div>
            <div class="chat-history">
              <div class="ai-chat-messages" id="ai-chat-messages">
                <div class="user-message">
                  <div class="user-avatar">
                    <iconify-icon icon="mdi:account" width="20" height="20"></iconify-icon>
                  </div>
                  <div class="user-content">
                        我想学习html的表格，请给我介绍一下，和外界html初学者
                  </div>
                </div>
                <div class="ai-message">
                  <div class="ai-avatar">
                    <iconify-icon icon="mdi:robot" width="20" height="20"></iconify-icon>
                  </div>
                  <div class="ai-content">
                    <div class="markdown-content">
                            当然可以！作为 HTML 初学者，学习"表格（Table）"是非常实用的一步。它能帮助你做网页中最常见的数据结构，比如成绩单、产品价格表等。<br><br><b>HTML 表格的基本结构</b><br>HTML 使用 <code>&lt;table&gt;</code> 标签来创建表格，基本结构如下：<br>
                            <pre class="code-example">&lt;table&gt;
                                &lt;tr&gt;
                                  &lt;th&gt;标题1&lt;/th&gt;
                                  &lt;th&gt;标题2&lt;/th&gt;
                                &lt;/tr&gt;
                                &lt;tr&gt;
                                  &lt;td&gt;单元格1&lt;/td&gt;
                                  &lt;td&gt;单元格2&lt;/td&gt;
                                &lt;/tr&gt;
                            &lt;/table&gt;</pre>
                    </div>
                  </div>
                </div>
              </div>
            </div>
            <div class="ai-chat-input">
              <!-- 聊天输入主区域 -->
              <div class="chat-input-main">
                <textarea id="user-message" placeholder="请输入信息"></textarea>
                <button type="button" id="send-message" class="btn btn-primary">
                  <iconify-icon icon="mdi:send" width="16" height="16"></iconify-icon>
                  发送信息
                </button>
              </div>
            </div>
            <div class="status-container">
              <span id="statusBadge"></span>
            </div>
            <div class="status-container">
            </div>
          </div>
        </div>
    </div>

    <!-- 引入learning_page.js（已包含所有必要功能） -->
    <script type="module" src="../js/pages/learning_page.js"></script>
</body>
</html><|MERGE_RESOLUTION|>--- conflicted
+++ resolved
@@ -114,37 +114,10 @@
                   <h2>知识点展示</h2>
                 </div>
                 <div class="info-content" id="knowledge-content">
-<<<<<<< HEAD
                     <p>level.1的知识点内容</p>
                     <p>level.2的知识点内容</p>
                     <p>level.3的知识点内容</p>
                     <p>level.4的知识点内容</p>
-=======
-                    <div class="levels-container">
-                        <div class="levels-flow">
-                            <div class="level-card" data-level="1">
-                                <div class="level-content">
-                                  <p class="content-text">知识点内容将由JavaScript动态加载</p>
-                                </div>
-                            </div>
-                            <div class="level-card" data-level="2">
-                                <div class="level-content">
-                                  <p class="content-text">知识点内容将由JavaScript动态加载</p>
-                                </div>
-                            </div>
-                            <div class="level-card" data-level="3">
-                                <div class="level-content">
-                                  <p class="content-text">知识点内容将由JavaScript动态加载</p>
-                                </div>
-                            </div>
-                            <div class="level-card" data-level="4">
-                                <div class="level-content">
-                                  <p class="content-text">知识点内容将由JavaScript动态加载</p>
-                                </div>
-                            </div>
-                        </div>
-                    </div>
->>>>>>> 7520342a
                 </div>
                 <button id="start-test-button" class="btn btn-primary start-button">
                   <iconify-icon icon="mdi:play" width="18" height="18"></iconify-icon>
