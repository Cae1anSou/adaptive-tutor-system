<!DOCTYPE html>
<html lang="zh-CN">

<head>
  <meta charset="UTF-8">
  <meta name="viewport" content="width=device-width, initial-scale=1.0">
  <title>AI HTML学习平台 - 用户注册</title>
  <link rel="stylesheet" href="../css/styles.css">
  <!-- Iconify图标库 -->
  <script src="../js/modules/iconify-icon.min.js"></script>
</head>

<body>
  <div class="main-container">
    <!-- 顶部标题栏 -->
    <header class="top-header">
      <iconify-icon icon="mdi:code-braces" width="28" height="28"></iconify-icon>
      <h1 class="header-title" id="headerTitle">AI HTML学习平台</h1>
<<<<<<< HEAD
=======
      <!-- 中英文切换按钮 -->
      <button id="language-toggle" class="back-button" style="position: absolute; right: 20px; display: flex; align-items: center; gap: var(--spacing-xs); padding: var(--spacing-sm) var(--spacing-md); background-color: rgba(255, 255, 255, 0.2); border: 1px solid rgba(255, 255, 255, 0.3); border-radius: var(--border-radius-md); color: white; cursor: pointer; transition: all 0.2s ease; font-size: var(--font-size-sm); font-weight: 500;">
        <iconify-icon icon="mdi:translate" width="20" height="20"></iconify-icon>
        EN
      </button>
>>>>>>> f262d85a
    </header>

    <!-- 内容区域 -->
    <div class="content-container">
      <div class="index-container panel">
        <div class="panel-header">
          <iconify-icon icon="mdi:rocket-launch" width="24" height="24"></iconify-icon>
          <h2>欢迎使用AI HTML学习平台</h2>
          <p>请输入您的用户名开始学习之旅</p>
        </div>
        <div class="index-form">
          <div class="input-with-icon">
            <iconify-icon icon="mdi:account" width="20" height="20"></iconify-icon>
            <input type="text" id="username-input" placeholder="请输入您的实验编号" />
          </div>
          <button id="start-button" class="btn btn-primary">
            <iconify-icon icon="mdi:login" width="18" height="18"></iconify-icon>
            开始学习
          </button>
        </div>
      </div>
    </div>
  </div>

  <!-- 引入注册页面逻辑 -->
  <script type="module" src="../js/pages/registration.js"></script>
</body>

</html><|MERGE_RESOLUTION|>--- conflicted
+++ resolved
@@ -16,14 +16,12 @@
     <header class="top-header">
       <iconify-icon icon="mdi:code-braces" width="28" height="28"></iconify-icon>
       <h1 class="header-title" id="headerTitle">AI HTML学习平台</h1>
-<<<<<<< HEAD
-=======
       <!-- 中英文切换按钮 -->
-      <button id="language-toggle" class="back-button" style="position: absolute; right: 20px; display: flex; align-items: center; gap: var(--spacing-xs); padding: var(--spacing-sm) var(--spacing-md); background-color: rgba(255, 255, 255, 0.2); border: 1px solid rgba(255, 255, 255, 0.3); border-radius: var(--border-radius-md); color: white; cursor: pointer; transition: all 0.2s ease; font-size: var(--font-size-sm); font-weight: 500;">
+      <button id="language-toggle" class="back-button"
+        style="position: absolute; right: 20px; display: flex; align-items: center; gap: var(--spacing-xs); padding: var(--spacing-sm) var(--spacing-md); background-color: rgba(255, 255, 255, 0.2); border: 1px solid rgba(255, 255, 255, 0.3); border-radius: var(--border-radius-md); color: white; cursor: pointer; transition: all 0.2s ease; font-size: var(--font-size-sm); font-weight: 500;">
         <iconify-icon icon="mdi:translate" width="20" height="20"></iconify-icon>
         EN
       </button>
->>>>>>> f262d85a
     </header>
 
     <!-- 内容区域 -->
