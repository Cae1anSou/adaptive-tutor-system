<!DOCTYPE html>
<html lang="zh-CN">

<head>
    <meta charset="UTF-8">
    <meta name="viewport" content="width=device-width, initial-scale=1.0, maximum-scale=1.0, user-scalable=no">
    <title>AI HTML学习平台 - 代码编辑器</title>
    <link rel="stylesheet" href="../css/styles.css">
    <!-- Iconify图标库 -->
    <script src="../js/modules/iconify-icon.min.js"></script>
    <!-- Monaco Editor CSS -->
    <link rel="stylesheet" data-name="vs/editor/editor.main"
        href="https://cdn.jsdelivr.net/npm/monaco-editor@0.33.0/min/vs/editor/editor.main.css">
    <!-- 代码高亮 CSS -->
    <link rel="stylesheet" href="https://cdn.jsdelivr.net/npm/highlight.js@11.7.0/styles/github.min.css">
</head>

<body>
    <div class="main-container">
        <!-- 顶部标题栏 -->
        <header class="top-header">
            <h1 class="header-title" id="headerTitle">
                <iconify-icon icon="mdi:test-tube" width="24" height="24"></iconify-icon>
                加载中...
            </h1>
            <div class="user-profile">
                <button class="back-button" id="backButton">
                    <iconify-icon icon="mdi:arrow-left"></iconify-icon>
                    返回
                </button>
                <p>hello👋：</p>
                <P id="participant_id"></P>
                <iconify-icon icon="mdi:account-circle" width="36" height="36"></iconify-icon>
            </div>
        </header>

        <!-- 内容区域 -->
        <div class="content-container">
            <!-- 左侧区域：测试要求、测试结果和修改建议 -->
            <div class="left-panel">
                <!-- 测试要求区域 -->
                <div class="test-requirements-container panel">
                    <div class="panel-header">
                        <iconify-icon icon="mdi:clipboard-list" width="18" height="18"></iconify-icon>
                        <h2>测试要求</h2>
                    </div>
                    <div class="panel-content markdown-content" id="test-requirements-content">
                        <!-- 测试要求内容 -->
                        <div class="requirement-content">
                            <p>加载中...</p>
                        </div>
                    </div>
                </div>

                <!-- 测试结果区域 -->
                <div class="test-results-container panel">
                    <div class="panel-header">
                        <iconify-icon icon="mdi:chart-box" width="18" height="18"></iconify-icon>
                        <h2>测试结果</h2>
                    </div>
                    <div class="panel-content" id="test-results-content">
                        <div class="result-placeholder">
<<<<<<< HEAD
                            <iconify-icon icon="mdi:progress-clock" width="32" height="32"
                                style="color: var(--text-light);"></iconify-icon>
                            <p>等待测试结果...</p>
=======
                            <iconify-icon icon="mdi:progress-clock" width="32" height="32" style="color: var(--text-light);"></iconify-icon>
                            <p>请先开始写代码，然后点击“提交”，稍等后就会出现测试结果</p>
>>>>>>> 683cc22b
                        </div>
                        <!-- 测试结果内容，初始为空 -->
                    </div>
                </div>
            </div>

            <!-- 右侧区域：编辑器 -->
            <div class="mid-panel panel">
                <!-- 编辑器工具栏 -->
                <div class="panel-header">
                    <h2>编译器</h2>
                    <div class="editor-tabs">
                        <div class="editor-tabs-left">
                            <button class="tab-button active" data-tab="html">
                                HTML
                            </button>
                            <button class="tab-button" data-tab="css">
                                CSS
                            </button>
                            <button class="tab-button" data-tab="js">
                                JS
                            </button>
                        </div>
                        <div class="editor-tabs-right">
                            <button class="tab-button" data-tab="preview">
                                preview
                            </button>
                        </div>
                    </div>
                </div>

                <!-- 编辑器和预览区域 -->
                <div class="editor-preview-area">
                    <!-- 编辑器区域 -->
                    <div class="editor-container active" id="editor-html">
                        <div id="monaco-editor" class="monaco-editor"></div>
                    </div>

                    <!-- CSS编辑器区域 -->
                    <div class="editor-container" id="editor-css" style="display: none;">
                        <div id="monaco-editor-css" class="monaco-editor"></div>
                    </div>

                    <!-- JS编辑器区域 -->
                    <div class="editor-container" id="editor-js" style="display: none;">
                        <div id="monaco-editor-js" class="monaco-editor"></div>
                    </div>

                    <!-- 预览区域 -->
                    <div class="editor-container" id="editor-preview" style="display: none;">
                        <div class="preview-frame-container">
                            <iframe id="preview-frame" sandbox="allow-scripts" class="preview-frame"></iframe>
                        </div>
                    </div>
                </div>

                <!-- 底部操作按钮 -->
                <div class="editor-actions">
                    <button id="submit-button" class="btn btn-secondary">
                        <iconify-icon icon="mdi:check-all" width="16" height="16"></iconify-icon>
                        提交
                    </button>
                </div>
            </div>
            <!-- 修改建议区域（原AI对话框） -->
            <div class="chat-panel panel">
                <div class="panel-header">
                    <iconify-icon icon="mdi:lightbulb-on" width="18" height="18"></iconify-icon>
                    <h2>修改建议</h2>
                </div>
                <div class="chat-history">
                    <!-- 修改建议内容 -->
                    <div class="ai-chat-messages" id="ai-chat-messages">
                        <div class="ai-message">
                            <div class="ai-avatar">
                                <iconify-icon icon="mdi:robot" width="20" height="20"></iconify-icon>
                            </div>
                            <div class="ai-content">
                                <div class="markdown-content">
                                    <h3>欢迎使用AI学习助手！</h3>
                                    <p>我是你的AI助手，可以帮助你：</p>
                                    <ul>
                                        <li>解决HTML、CSS和JavaScript的编程问题</li>
                                        <li>提供代码优化建议</li>
                                        <li>解释编程概念和最佳实践</li>
                                    </ul>
                                    <p>你可以输入问题并点击“提问”按钮或按Enter键发送消息。</p>
                                    <pre><code class="language-html">&lt;!-- 以下是一个简单的HTML示例 --&gt;
&lt;div class="container"&gt;
  &lt;h1&gt;欢迎学习前端开发！&lt;/h1&gt;
&lt;/div&gt;</code></pre>
                                </div>
                            </div>
                        </div>
                    </div>
                    <div class="ai-chat-input">
                        <textarea id="user-message" placeholder="在这里输入你的问题..."></textarea>
                        <button type="button" id="send-message" class="btn btn-primary">
                            <iconify-icon icon="mdi:send" width="16" height="16"></iconify-icon>
                            提问
                        </button>
                    </div>
                </div>
            </div>
        </div>
    </div>
    <!-- API客户端 -->
    <script type="module" src="../js/api_client.js"></script>
    <!-- Monaco Editor JavaScript -->
    <script src="https://cdn.jsdelivr.net/npm/monaco-editor@0.33.0/min/vs/loader.js"></script>
    <script>
        // 配置Monaco Editor加载器路径
        require.config({ paths: { 'vs': 'https://cdn.jsdelivr.net/npm/monaco-editor@0.33.0/min/vs' } });
    </script>
    <!-- 编辑器主文件 -->
    <script type="module" src="../js/modules/editor.js"></script>
    <!-- 主配置文件 -->
    <script type="module" src="../main.js"></script>
    <!-- 测试页面逻辑 -->
    <script type="module" src="../js/pages/test_page.js"></script>

</body>

</html><|MERGE_RESOLUTION|>--- conflicted
+++ resolved
@@ -60,14 +60,8 @@
                     </div>
                     <div class="panel-content" id="test-results-content">
                         <div class="result-placeholder">
-<<<<<<< HEAD
-                            <iconify-icon icon="mdi:progress-clock" width="32" height="32"
-                                style="color: var(--text-light);"></iconify-icon>
-                            <p>等待测试结果...</p>
-=======
                             <iconify-icon icon="mdi:progress-clock" width="32" height="32" style="color: var(--text-light);"></iconify-icon>
                             <p>请先开始写代码，然后点击“提交”，稍等后就会出现测试结果</p>
->>>>>>> 683cc22b
                         </div>
                         <!-- 测试结果内容，初始为空 -->
                     </div>
@@ -134,43 +128,43 @@
             </div>
             <!-- 修改建议区域（原AI对话框） -->
             <div class="chat-panel panel">
-                <div class="panel-header">
-                    <iconify-icon icon="mdi:lightbulb-on" width="18" height="18"></iconify-icon>
-                    <h2>修改建议</h2>
-                </div>
-                <div class="chat-history">
-                    <!-- 修改建议内容 -->
-                    <div class="ai-chat-messages" id="ai-chat-messages">
-                        <div class="ai-message">
-                            <div class="ai-avatar">
-                                <iconify-icon icon="mdi:robot" width="20" height="20"></iconify-icon>
-                            </div>
-                            <div class="ai-content">
-                                <div class="markdown-content">
-                                    <h3>欢迎使用AI学习助手！</h3>
-                                    <p>我是你的AI助手，可以帮助你：</p>
-                                    <ul>
-                                        <li>解决HTML、CSS和JavaScript的编程问题</li>
-                                        <li>提供代码优化建议</li>
-                                        <li>解释编程概念和最佳实践</li>
-                                    </ul>
-                                    <p>你可以输入问题并点击“提问”按钮或按Enter键发送消息。</p>
-                                    <pre><code class="language-html">&lt;!-- 以下是一个简单的HTML示例 --&gt;
+                    <div class="panel-header">
+                        <iconify-icon icon="mdi:lightbulb-on" width="18" height="18"></iconify-icon>
+                        <h2>修改建议</h2>
+                    </div>
+                    <div class="chat-history">
+                        <!-- 修改建议内容 -->
+                        <div class="ai-chat-messages" id="ai-chat-messages">
+                            <div class="ai-message">
+                                <div class="ai-avatar">
+                                    <iconify-icon icon="mdi:robot" width="20" height="20"></iconify-icon>
+                                </div>
+                                <div class="ai-content">
+                                    <div class="markdown-content">
+                                        <h3>欢迎使用AI学习助手！</h3>
+                                        <p>我是你的AI助手，可以帮助你：</p>
+                                        <ul>
+                                            <li>解决HTML、CSS和JavaScript的编程问题</li>
+                                            <li>提供代码优化建议</li>
+                                            <li>解释编程概念和最佳实践</li>
+                                        </ul>
+                                        <p>你可以输入问题并点击“提问”按钮或按Enter键发送消息。</p>
+                                        <pre><code class="language-html">&lt;!-- 以下是一个简单的HTML示例 --&gt;
 &lt;div class="container"&gt;
   &lt;h1&gt;欢迎学习前端开发！&lt;/h1&gt;
 &lt;/div&gt;</code></pre>
+                                    </div>
                                 </div>
                             </div>
                         </div>
+                        <div class="ai-chat-input">
+                            <textarea id="user-message" placeholder="在这里输入你的问题..."></textarea>
+                            <button type="button" id="send-message" class="btn btn-primary">
+                                <iconify-icon icon="mdi:send" width="16" height="16"></iconify-icon>
+                                提问
+                            </button>
+                        </div>
                     </div>
-                    <div class="ai-chat-input">
-                        <textarea id="user-message" placeholder="在这里输入你的问题..."></textarea>
-                        <button type="button" id="send-message" class="btn btn-primary">
-                            <iconify-icon icon="mdi:send" width="16" height="16"></iconify-icon>
-                            提问
-                        </button>
-                    </div>
-                </div>
             </div>
         </div>
     </div>
@@ -188,7 +182,6 @@
     <script type="module" src="../main.js"></script>
     <!-- 测试页面逻辑 -->
     <script type="module" src="../js/pages/test_page.js"></script>
-
 </body>
 
 </html>