/* 统一样式：添加修改元素样式的时候请尽量使用规定好的样式，修改前先查看样式，避免重复定义 */
:root {
    --background-color: #f8fafc;
    --panel-background: #ffffff;
    --content-background: #ffffff;
    --head-background: linear-gradient(90deg, #2563eb, #7c3aed);
    --primary-color: #4f46e5;
    --primary-hover: #3730a3;
    --secondary-color: #818cf8;
    --accent-color: #a78bfa;
    --success-color: #10b981;
    --warning-color: #f59e0b;
    --error-color: #ef4444;
    --text-color: #1e293b;
    --text-light: #64748b;
    --border-color: #e5e7eb;
    --card-bg: #ffffff;
    --card-shadow: 0 10px 25px -5px rgba(0, 0, 0, 0.1), 0 8px 10px -6px rgba(0, 0, 0, 0.1);
    --shadow-light: 0 1px 3px rgba(0, 0, 0, 0.1);
    --shadow-medium: 0 4px 6px rgba(0, 0, 0, 0.1);
    --header-height: 64px;
    --header-font-size: 20px;
    --title-font-size: 18px;
    --ai-messages: #a4fc95;
    --user-messages: #ababab;

    /* AI消息配色 */
    --ai-message-bg: #f1f5f9;
    --ai-message-text: #1e293b;
    --ai-message-border: #e2e8f0;
    --user-message-bg: #2563eb;
    --user-message-text: #ffffff;
    --user-message-border: #7c3aed;

    /* 字体 */
    --font-family: 'Inter', -apple-system, BlinkMacSystemFont, 'Segoe UI', Roboto, Oxygen, Ubuntu, sans-serif;
    --font-size-xs: 12px;
    --font-size-sm: 14px;
    --font-size-base: 16px;
    --font-size-lg: 18px;
    --font-size-xl: 20px;
    --font-size-2xl: 24px;
    --font-size-3xl: 30px;

    /* 间距 */
    --spacing-xs: 4px;
    --spacing-sm: 8px;
    --spacing-md: 16px;
    --spacing-lg: 24px;
    --spacing-xl: 32px;
    --spacing-2xl: 40px;

    /* 圆角 */
    --border-radius-sm: 6px;
    --border-radius-md: 8px;
    --border-radius-lg: 12px;
    --border-radius-xl: 16px;
    --border-radius-2xl: 20px;
}

* {
    margin: 0;
    padding: 0;
    box-sizing: border-box;
}

body {
    font-family: var(--font-family);
    font-size: var(--font-size-base);
    color: var(--text-color);
    background-color: var(--background-color);
    line-height: 1.6;
    overflow: hidden;
}

.main-container {
    display: flex;
    flex-direction: column;
    width: 100%;
    height: 100vh;
    overflow: hidden;
}

/* 登录页面专用背景样式 */
body.login-page .main-container {
    position: relative;
    background: linear-gradient(-45deg, #667eea, #764ba2, #f093fb, #f5576c, #4facfe, #00f2fe);
    background-size: 400% 400%;
    animation: gradientShift 8s ease-in-out infinite;
}

body.login-page .main-container::before {
    content: '';
    position: absolute;
    top: 0;
    left: 0;
    right: 0;
    bottom: 0;
    background: rgba(255, 255, 255, 0.9);
    backdrop-filter: blur(20px);
    z-index: 1;
}

/* 确保登录页面主要内容在背景层之上 */
body.login-page .main-container>* {
    position: relative;
    z-index: 2;
}

/* 顶部标题栏样式 */
.top-header {
    display: flex;
    justify-content: space-between;
    align-items: center;
    height: var(--header-height);
    padding: 0 var(--spacing-xl);
    ;
    background: var(--head-background);
    color: white;
    box-shadow: var(--shadow-light);
    position: relative;
    z-index: 50;
    transform: 0.5s ease-in-out;
}

.top-header-lean {
    display: flex;
    justify-content: space-between;
    align-items: center;
    height: var(--header-height);
    padding: 0 var(--spacing-xl);
    ;
    background: var(--head-background);
    color: white;
    box-shadow: var(--shadow-light);
    position: relative;
    z-index: 50;
    transform: 0.5s ease-in-out;
}

.header-title {
    font-size: var(--header-font-size);
    font-weight: 600;
    color: white;
    letter-spacing: -0.025em;
    z-index: 10;
    /* 确保标题在最上层 */
    flex-shrink: 0;
    /* 防止标题被压缩 */
}

.user-profile {
    display: flex;
    align-items: center;
    gap: var(--spacing-sm);
    font-size: var(--font-size-sm);
    z-index: 10;
    /* 确保用户信息在最上层 */
    flex-shrink: 0;
    /* 防止用户信息被压缩 */
}


/* 内容容器样式 */
.content-container {
    display: flex;
    gap: var(--spacing-md);
    /* 主内容区域与侧边栏之间的间距 */
    padding: var(--spacing-md);
    height: calc(100vh - var(--header-height));
    overflow: hidden;
    width: 100%;
}

/* 栏目容器样式 */
.panel {
    background: var(--card-bg);
    border-radius: var(--border-radius-lg);
    box-shadow: var(--card-shadow);
    border: 1px solid var(--border-color);
    margin: var(--spacing-);
    display: flex;
    /* 水平布局 */
    flex-direction: column;
    /* 垂直布局 */
}

.panel-header {
    display: flex;
    max-height: 40px;
    /* 从60px减少到50px，让标题栏更紧凑 */
    justify-content: space-between;
    background: var(--head-background);
    align-items: center;
    font-size: var(--font-size-sm);
    color: white;
    padding: var(--spacing-md) var(--spacing-lg);
    border-bottom: 1px solid var(--border-color);
    border-radius: var(--border-radius-lg) var(--border-radius-lg) 0 0;
    /* 只在上部添加圆角 */
}

.panel-header h2 {
    font-size: var(--font-size-lg);
    font-weight: 600;
    margin: 0;
}

.panel-content {
    padding: var(--spacing-lg);
    min-height: 150px;
    height: auto;
    overflow-y: auto;
    background-color: var(--content-background);
    font-size: var(--font-size-sm);
}

/* 侧边导航栏样式 */
/* 侧边导航栏样式 */
.sidebar-section {
    position: absolute;
    top: var(--header-height);
    left: 0;
    box-shadow: var(--card-shadow);
    border: 1px solid var(--border-color);
    border-radius: 0 var(--border-radius-lg) var(--border-radius-lg) 0;
    height: calc(100% - var(--header-height));
    width: 300px;
    /* 展开时的宽度 */
    background: var(--panel-background);
    box-shadow: var(--shadow-light);
    transform: translateX(-100%);
    /* 初始隐藏 */
    transition: transform 0.3s ease;
    z-index: 1000;
}

.sidebar-section.expanded {
    transform: translateX(0);
}

.sidebar-header {
    padding: 20px;
    border-bottom: 1px solid var(--border-color);
    display: flex;
    align-items: center;
    justify-content: space-between;
}

.sidebar-title {
    display: flex;
    align-items: center;
    font-size: 1.2rem;
    font-weight: 600;
    white-space: nowrap;
    opacity: 0;
    transition: opacity 0.2s ease;
}

.sidebar-section.expanded .sidebar-title {
    opacity: 1;
}

.sidebar-toggle {
    position: absolute;
    top: 50%;
    right: -40px;
    /* 突出在侧边栏外 */
    background: var(--primary-color);
    color: #fff;
    border: 2px solid var(--border-color);
    border-radius: 50%;
    width: 32px;
    height: 32px;
    display: flex;
    align-items: center;
    justify-content: center;
    cursor: pointer;
    box-shadow: var(--shadow-medium);
    transition: background 0.3s ease;
}

.sidebar-toggle:hover {
    background: var(--primary-hover);
    border: 2px solid var(--border-color);
    transform: scale(1.05);
}

.sidebar-content {
    flex: 1;
    overflow-y: auto;
    padding: 15px;
}

/* 导航菜单样式 */
.nav-menu {
    list-style: none;
}

.nav-item {
    margin-bottom: 5px;
}

.nav-link {
    display: flex;
    align-items: center;
    padding: 12px 15px;
    color: var(--text-color);
    text-decoration: none;
    border-radius: 8px;
    transition: all 0.2s;
    white-space: nowrap;
    overflow: hidden;
    position: relative;
}

.nav-link:hover {
    background-color: var(--primary-light);
    color: var(--primary-color);
}

.nav-link.active {
    background-color: var(--primary-light);
    color: var(--primary-color);
    font-weight: 500;
}

.nav-link iconify-icon {
    margin-right: 15px;
    font-size: 20px;
    flex-shrink: 0;
}

.nav-link-text {
    opacity: 0;
    transition: opacity 0.2s ease;
    flex: 1;
}

.sidebar-section.expanded .nav-link-text {
    opacity: 1;
}

.nav-submenu {
    list-style: none;
    padding-left: 20px;
    margin: 5px 0;
    display: none;
}

/* 子节点（知识点）比章节节点更暗 */
.nav-submenu .nav-link {
    background-color: #f3f4f6;
    /* 比章节节点深一点 */
    font-size: var(--font-size-sm);
}

/* 悬浮效果：背景+字体颜色 */
.nav-submenu .nav-link:hover {
    background-color: var(--primary-hover);
    color: #fff;
}

.nav-submenu.open {
    display: block;
}

.nav-item.has-children>.nav-link::after {
    content: '';
    margin-left: auto;
    border: solid var(--text-light);
    border-width: 0 2px 2px 0;
    display: inline-block;
    padding: 3px;
    transform: rotate(-45deg);
    transition: transform 0.3s;
    opacity: 0;
}

.sidebar-section.expanded .nav-item.has-children>.nav-link::after {
    opacity: 1;
}

.nav-item.has-children.open>.nav-link::after {
    transform: rotate(45deg);
}

/* 栏目容器布局 */
/* index页面布局样式 */
.index-container {
    width: 60%;
    margin: 1% 8%;
    overflow: hidden;
    flex: 1;
}

.group {
    flex-grow: 1;
    margin: var(--spacing-md);
    border-radius: var(--border-radius-md);
    min-width: 80%;
    max-width: 100%;
    border: 1px solid var(--border-color);
    background: var(--panel-background);
}

/* 自定义弹窗样式 */
.modal {
    display: none;
    position: fixed;
    z-index: 1000;
    left: 0;
    top: 0;
    width: 100%;
    height: 100%;
    background-color: rgba(0, 0, 0, 0.4);
    backdrop-filter: blur(4px);
}

.modal-content {
    background-color: var(--content-background);
    margin: 15% auto;
    padding: var(--spacing-xl);
    border-radius: var(--border-radius-lg);
    width: 400px;
    text-align: center;
    box-shadow: var(--card-shadow);
}

.modal-actions {
    margin-top: var(--spacing-lg);
    display: flex;
    gap: var(--spacing-md);
    justify-content: center;
}

.modal-actions button {
    padding: var(--spacing-sm) var(--spacing-lg);
    border-radius: var(--border-radius-md);
    font-weight: 600;
    cursor: pointer;
    transition: all 0.2s ease;
    font-size: var(--font-size-sm);
    border: none;
}

.learn-btn,
.test-btn,
.review-btn {
    background-color: var(--primary-color);
    color: white;
}

.learn-btn:hover,
.test-btn:hover,
.review-btn:hover {
    background-color: var(--primary-hover);
    transform: translateY(-2px);
}

.disabled {
    background-color: var(--text-lighter) !important;
    cursor: not-allowed !important;
    transform: none !important;
}

#knowledgeModal {
    display: none;
}

/* 登录页面样式 */
.index-container {
    width: 60%;
    margin: 1% 8%;
    overflow: hidden;
    flex: 1;
}

/* 学习入口容器 */
.entry-container {
    padding: var(--spacing-2xl);
    display: flex;
    justify-content: center;
    align-items: center;
    min-height: 400px;
}

.entry-content {
    width: 100%;
    max-width: 500px;
    text-align: center;
}

/* 欢迎区域 */
.welcome-section {
    margin-bottom: var(--spacing-2xl);
}

.welcome-icon {
    color: var(--primary-color);
    margin-bottom: var(--spacing-lg);
    opacity: 0.9;
}

.welcome-section h2 {
    font-size: var(--font-size-2xl);
    font-weight: 700;
    color: var(--text-color);
    margin-bottom: var(--spacing-sm);
    letter-spacing: -0.025em;
}

.welcome-section p {
    color: var(--text-light);
    font-size: var(--font-size-base);
    line-height: 1.6;
    max-width: 600px;
    margin: 0 auto;
}

/* 表单区域 */
.form-section {
    background: white;
    border-radius: var(--border-radius-xl);
    padding: var(--spacing-2xl);
    box-shadow: var(--card-shadow);
    border: 1px solid var(--border-color);
}

/* 输入行 */
.input-row {
    display: grid;
    grid-template-columns: 1fr 1fr;
    gap: var(--spacing-md);
    margin-bottom: var(--spacing-xl);
}

.input-group,
.select-group {
    position: relative;
    display: flex;
    align-items: center;
}

.input-group iconify-icon,
.select-group iconify-icon {
    position: absolute;
    left: var(--spacing-md);
    color: var(--text-light);
    z-index: 2;
    pointer-events: none;
}

/* 输入框样式 */
#nickname-input {
    width: 100%;
    padding: var(--spacing-md) var(--spacing-md) var(--spacing-md) var(--spacing-2xl);
    font-size: var(--font-size-base);
    border: 2px solid var(--border-color);
    border-radius: var(--border-radius-lg);
    background: white;
    color: var(--text-color);
    transition: all 0.2s ease;
    box-sizing: border-box;
}

#nickname-input:focus {
    outline: none;
    border-color: var(--primary-color);
    box-shadow: 0 0 0 3px rgba(79, 70, 229, 0.1);
}

#nickname-input:hover {
    border-color: var(--secondary-color);
}

/* 选择器样式 */
#theme-selector {
    width: 100%;
    padding: var(--spacing-md) var(--spacing-2xl) var(--spacing-md) var(--spacing-2xl);
    font-size: var(--font-size-base);
    border: 2px solid var(--border-color);
    border-radius: var(--border-radius-lg);
    background: white;
    color: var(--text-color);
    cursor: pointer;
    transition: all 0.2s ease;
    appearance: none;
    background-image: url("data:image/svg+xml;charset=UTF-8,%3csvg xmlns='http://www.w3.org/2000/svg' viewBox='0 0 24 24' fill='none' stroke='%236b7280' stroke-width='2' stroke-linecap='round' stroke-linejoin='round'%3e%3cpolyline points='6,9 12,15 18,9'%3e%3c/polyline%3e%3c/svg%3e");
    background-repeat: no-repeat;
    background-position: right var(--spacing-md) center;
    background-size: 16px;
    box-sizing: border-box;
}

#theme-selector:focus {
    outline: none;
    border-color: var(--primary-color);
    box-shadow: 0 0 0 3px rgba(79, 70, 229, 0.1);
}

#theme-selector:hover {
    border-color: var(--secondary-color);
}

/* 开始按钮 */
.start-button {
    width: 100%;
    padding: var(--spacing-lg) var(--spacing-xl);
    font-size: var(--font-size-lg);
    font-weight: 600;
    background: var(--primary-color);
    color: white;
    border: none;
    border-radius: var(--border-radius-lg);
    cursor: pointer;
    transition: all 0.3s ease;
    display: flex;
    align-items: center;
    justify-content: center;
    gap: var(--spacing-sm);
    box-shadow: 0 4px 12px rgba(79, 70, 229, 0.2);
}

.start-button:hover:not(:disabled) {
    background: var(--primary-hover);
    transform: translateY(-2px);
    box-shadow: 0 6px 16px rgba(79, 70, 229, 0.3);
}

.start-button:active:not(:disabled) {
    transform: translateY(0);
}

.start-button:disabled {
    background: #d1d5db;
    cursor: not-allowed;
    transform: none;
    box-shadow: none;
    opacity: 0.7;
}

.start-button:disabled iconify-icon {
    opacity: 0.6;
}

/* 响应式调整 */
@media (max-width: 640px) {
    .entry-container {
        padding: var(--spacing-lg);
    }

    .input-row {
        grid-template-columns: 1fr;
        gap: var(--spacing-md);
    }

    .form-section {
        padding: var(--spacing-xl);
    }

    .welcome-section h2 {
        font-size: var(--font-size-xl);
    }
}

/* 动画效果 */
@keyframes spin {
    from {
        transform: rotate(0deg);
    }

    to {
        transform: rotate(360deg);
    }
}

.spin {
    animation: spin 1s linear infinite;
}

@keyframes gradientShift {
    0% {
        background-position: 0% 50%;
    }

    25% {
        background-position: 100% 50%;
    }

    50% {
        background-position: 100% 100%;
    }

    75% {
        background-position: 0% 100%;
    }

    100% {
        background-position: 0% 50%;
    }
}

@keyframes fadeIn {
    from {
        opacity: 0;
        transform: translateY(20px);
    }

    to {
        opacity: 1;
        transform: translateY(0);
    }
}

.welcome-content>* {
    animation: fadeIn 0.6s ease-out;
}

.welcome-content>*:nth-child(1) {
    animation-delay: 0.1s;
}

.welcome-content>*:nth-child(2) {
    animation-delay: 0.2s;
}

.welcome-content>*:nth-child(3) {
    animation-delay: 0.3s;
}

/* 知识图谱容器样式增强 */
#cy {
    border-radius: var(--border-radius-lg);
    overflow: hidden;
    background: linear-gradient(135deg, #f8fafc 0%, #e2e8f0 100%);
    box-shadow: var(--card-shadow);
    border: 1px solid var(--border-color);
    position: relative;
}

/* 图谱工具栏样式（如果需要添加工具栏） */
.cy-toolbar {
    position: absolute;
    top: 12px;
    right: 12px;
    z-index: 1000;
    display: flex;
    gap: 6px;
    padding: 8px;
    background: rgba(255, 255, 255, 0.95);
    border-radius: var(--border-radius-md);
    box-shadow: var(--shadow-medium);
    backdrop-filter: blur(4px);
    border: 1px solid rgba(255, 255, 255, 0.5);
}

.cy-toolbar button {
    padding: 6px 10px;
    border: 1px solid var(--border-color);
    background: white;
    border-radius: var(--border-radius-sm);
    cursor: pointer;
    transition: all 0.2s ease;
    font-size: var(--font-size-xs);
    display: flex;
    align-items: center;
    justify-content: center;
    color: var(--text-color);
}

.cy-toolbar button:hover {
    background: var(--primary-color);
    color: white;
    border-color: var(--primary-color);
    transform: translateY(-1px);
    box-shadow: var(--shadow-light);
}

/* 图谱提示信息样式 */
.cy-tip {
    position: absolute;
    bottom: 12px;
    left: 12px;
    z-index: 1000;
    padding: 8px 12px;
    background: rgba(255, 255, 255, 0.95);
    border-radius: var(--border-radius-md);
    font-size: var(--font-size-xs);
    color: var(--text-light);
    box-shadow: var(--shadow-light);
    display: flex;
    align-items: center;
    gap: 6px;
    backdrop-filter: blur(4px);
    border: 1px solid rgba(255, 255, 255, 0.5);
}

/* ide页面布局样式 */
/* 左侧面板样式 */
.left-panel {
    width: 25%;
    min-width: 300px;
    overflow-y: auto;
    display: flex;
    flex-direction: column;
}

/* 中间面板样式 */
.mid-panel {
    width: 45%;
    overflow: hidden;
    flex: 1;
}

/* 右侧面板样式 */
.right-panel {
    width: 30%;
    overflow: hidden;
    flex: 1;
}

/* 测试要求区域 */
.test-requirements-container {
    margin-bottom: var(--spacing-md);
    height: 50%;
    overflow: hidden;
    background: var(--panel-background);
}

.test-results-container {
    height: 50%;
    overflow: hidden;
    background: var(--panel-background);
}

.requirement-content {
    display: flex;
    flex-direction: column;
    align-items: center;
    justify-content: center;
    padding: var(--spacing-xl);
    color: var(--text-light);
    text-align: center;
}


/* learn页面栏目布局 */
/* 左侧组合列（占 60% 宽） */
.left-group {
    display: flex;
    flex-direction: column;
    width: 70%;
    min-width: 400px;
    gap: var(--spacing-md);
    height: 100%;
}

/* 上排：预览 + 代码（等分） */
.top-row {
    display: flex;
    gap: var(--spacing-md);
    height: 65%;
    min-height: 200px;
    /* 减少最小高度从240px到200px */
    align-items: stretch;
}

/* 合并的预览和代码展示面板样式 */
.preview-code-panel {
    flex: 1 1 0;
    display: flex;
    border-radius: var(--border-radius-lg);
    overflow: hidden;
    min-height: 240px;
}

/* 新的示例页面探索面板样式 */
.example-exploration-panel {
    flex: 1 1 0;
    min-height: 200px;
    /* 减少最小高度从240px到200px */
    border-radius: var(--border-radius-lg);
    /* 确保整个面板有圆角 */
    overflow: hidden;
    /* 确保内容不会超出圆角边界 */
}

/* 探索内容区域 - 水平布局：左侧预览 + 右侧代码 */
.exploration-content {
    display: flex;
    height: calc(100% - 60px);
    /* 减去标题栏高度 */
    border-radius: 0 0 var(--border-radius-lg) var(--border-radius-lg);
    overflow: hidden;
}

/* 修复代码区域内的info-content样式 */
.code-section .info-content {
    flex: 1;
    padding: var(--spacing-lg) var(--spacing-xl);
    overflow-y: auto;
    min-height: 0;
    /* 允许flex子元素收缩 */
    display: flex;
    flex-direction: column;
}

/* 预览区域样式 - 适应新的exploration-content布局 */
.preview-section {
    flex: 2 1 0;
    min-width: 300px;
    box-sizing: border-box;
    background: var(--content-background);
}

/* 代码展示区域样式 - 适应新的exploration-content布局 */
.code-section {
    flex: 1 1 0;
    overflow: hidden;
    min-width: 250px;
    background: var(--content-background);
    border-left: 1px solid var(--border-color);
    /* 添加分隔线 */
    display: flex;
    flex-direction: column;
}

/* 代码展示面板底部区域 */
.code-panel-footer {
    margin-top: auto;
    padding: var(--spacing-lg) calc(var(--spacing-lg) - var(--spacing-xs)) var(--spacing-lg) var(--spacing-lg);
    /* 减少右侧padding，让按钮更靠右 */
    background: var(--content-background);
    display: flex;
    flex-direction: column;
    align-items: flex-end;
    border-top: 1px solid var(--border-color);
    /* 添加顶部分隔线 */
    gap: var(--spacing-sm);
    /* 在按钮区域和开关区域之间添加间隔 */
}

.selector-controls {
    display: flex;
<<<<<<< HEAD
    gap: var(--spacing-md);
    height: auto;
    min-height: 200px; /* 减少最小高度从240px到200px */
    align-items: stretch;
    transition: min-height 0.3s ease; /* 添加过渡效果 */
}

    /* 合并的预览和代码展示面板样式 */
    .preview-code-panel {
        flex: 1 1 0;
        display: flex;
        border-radius: var(--border-radius-lg);
        overflow: hidden;
        min-height: 240px;
    }
    
    /* 新的示例页面探索面板样式 */
    .example-exploration-panel {
        flex: 1 1 0;
        min-height: 200px; /* 减少最小高度从240px到200px */
        border-radius: var(--border-radius-lg); /* 确保整个面板有圆角 */
        overflow: hidden; /* 确保内容不会超出圆角边界 */
    }
    
    /* 探索内容区域 - 水平布局：左侧预览 + 右侧代码 */
    .exploration-content {
        display: flex;
        height: calc(100% - 60px); /* 减去标题栏高度 */
        border-radius: 0 0 var(--border-radius-lg) var(--border-radius-lg);
        overflow: hidden;
    }
    
    /* 修复代码区域内的info-content样式 */
    .code-section .info-content {
        flex: 1;
        padding: var(--spacing-lg) var(--spacing-xl);
        overflow-y: auto;
        min-height: 0; /* 允许flex子元素收缩 */
        display: flex;
        flex-direction: column;
    }
    
    /* 预览区域样式 - 适应新的exploration-content布局 */
    .preview-section {
        flex: 2 1 0;
        min-width: 300px;
        box-sizing: border-box;
        background: var(--content-background);
    }
    
    /* 代码展示区域样式 - 适应新的exploration-content布局 */
    .code-section {
        flex: 1 1 0;
        overflow: hidden;
        min-width: 250px;
        background: var(--content-background);
        border-left: 1px solid var(--border-color); /* 添加分隔线 */
        display: flex;
        flex-direction: column;
    }

    /* 代码展示面板底部区域 */
    .code-panel-footer {
        margin-top: auto;
        padding: var(--spacing-lg) calc(var(--spacing-lg) - var(--spacing-xs)) var(--spacing-lg) var(--spacing-lg); /* 减少右侧padding，让按钮更靠右 */
        background: var(--content-background);
        display: flex;
        flex-direction: column;
        align-items: flex-end;
        border-top: 1px solid var(--border-color); /* 添加顶部分隔线 */
        gap: var(--spacing-sm); /* 在按钮区域和开关区域之间添加间隔 */
    }
=======
    gap: var(--spacing-sm);
    margin-bottom: var(--spacing-md);
    justify-content: flex-end;
    align-items: center;
    /* 确保按钮垂直对齐 */
}
>>>>>>> 87810a5b

.selector-controls .btn {
    flex: 0 0 auto;
    min-width: 100px;
    margin: 0;
    /* 移除所有margin，使用gap控制间距 */
}

/* 聊天面板样式 */
.chat-panel {
    width: 30%;
    overflow: hidden;
    /* 确保聊天面板不会覆盖知识点面板 */
    position: relative;
    z-index: 5;
}

<<<<<<< HEAD
    /* 聊天面板样式 */
    .chat-panel {
        width: 30%;
        overflow: hidden;
        /* 确保聊天面板不会覆盖知识点面板 */
        position: relative;
        z-index: 5;
    }
.knowledge-panel {
    height: auto; /* 改为auto实现自适应高度 */
    flex: 1 1 0;
    box-sizing: border-box;
    overflow: visible; /* 允许内容溢出，以便卡片扩展 */
    align-self: stretch;
    position: relative;
    opacity: 1 !important;
    visibility: visible !important;
    min-height: 200px;
    background: var(--content-background) !important;
    transition: min-height 0.3s ease; /* 添加过渡效果 */
}

.knowledge-panel:hover {
    min-height: 320px; /* hover时增加高度 */
=======
.knowledge-panel {
    height: 35%;
    /* 改为auto实现自适应高度 */
    flex: 1 1 0;
    min-height: 200px;
    box-sizing: border-box;
    overflow: visible;
    /* 允许内容溢出，以便卡片扩展 */
    align-self: stretch;
    position: relative;
    z-index: 10;
>>>>>>> 87810a5b
}

/* 确保默认状态下所有等级卡片都可见 */
.knowledge-panel:not(.expanded) .level-card {
    display: flex !important;
    opacity: 1 !important;
    visibility: visible !important;
}

.knowledge-panel:not(.expanded) .arrow {
    display: block !important;
    opacity: 1 !important;
    visibility: visible !important;
}

/* 确保知识点面板在默认状态下可见 */
.knowledge-panel {
}

/* 确保知识点面板内容在默认状态下可见 */
.knowledge-panel .levels-flow {
    display: flex !important;
    opacity: 1 !important;
    visibility: visible !important;
}

/* 确保等级卡片在默认状态下可见 */
.knowledge-panel .level-card {
    display: flex !important;
    opacity: 1 !important;
    visibility: visible !important;
}

.ratio-16x9 {
    position: relative;
    width: 100%;
    /* 16:9 高/宽 = 9/16 → 用 padding-top 支撑高度 */
    padding-top: 56.25%;
    background: transparent;
    overflow: hidden;
}

.ratio-16x9>iframe#element-selector-iframe {
    position: absolute;
    top: 0;
    left: 0;
    width: 100%;
    height: 95%;
    border: none;
    display: block;
}

.info-tabs {
    display: flex;
    align-items: center;
    border-bottom: 1px solid var(--border-color);
}

.info-content {
    flex: 1;
    padding: var(--spacing-xs) var(--spacing-xl);
    /* 减小上下内边距 */
    overflow-y: auto;
    border-bottom: 1px solid var(--border-color);
}

.info-content h2 {
    margin-top: 0;
    font-size: var(--font-size-lg);
    color: var(--text-color);
}

.info-content ul {
    padding-left: var(--spacing-lg);
}

.info-footer {
    display: flex;
    align-items: center;
    justify-content: space-between;
    padding: var(--spacing-lg) var(--spacing-xl);
    border-top: 1px solid var(--border-color);
}

.info-footer select {
    font-size: var(--font-size-base);
    padding: var(--spacing-sm) var(--spacing-md);
    border-radius: var(--border-radius-md);
    border: 1px solid var(--border-color);
    background: var(--panel-background);
}

.levels-container {
    height: auto;
    /* 自适应高度 */
    display: flex;
    align-items: stretch;
    /* 使子元素拉伸到相同高度 */
    justify-content: center;
    /* 水平居中 */
    padding: 0 var(--spacing-md);
    /* 移除上下内边距，保留左右内边距 */
    box-sizing: border-box;
}

/* 等级流展示 */
.levels-flow {
    display: flex;
    align-items: stretch;
    /* 改为stretch以允许卡片自适应高度 */
    /* 移除justify-content，让flex和gap自然控制分布 */
    gap: var(--spacing-lg);
    /* 增加卡片间距，替代箭头的间隔 */
    width: 100%;
    /* 占满整个容器宽度 */
    height: auto;
    /* 改为auto自适应高度 */
    min-height: 200px;
    /* 调整最小高度，确保所有卡片高度一致 */
    box-sizing: border-box;
}



.level-card {
    flex: 1 1 0;
    /* 保持弹性布局 */
    background: var(--card-bg);
    border: 1px solid var(--border-color);
    border-radius: var(--border-radius-lg);
    padding: var(--spacing-lg);
    /* 使用更大的padding显示完整内容 */
    display: flex;
    flex-direction: column;
    justify-content: flex-start;
    /* 内容靠上对齐 */
    height: auto;
    /* 改为auto以实现自适应高度 */
    min-height: 150px;
    /* 保持最小高度不变 */
    position: relative;
    z-index: 50;
    /* 确保卡片在最上层 */
    width: 0;
    /* 强制宽度由flex计算 */
    box-sizing: border-box;
    box-shadow: var(--shadow-light);
    cursor: default;
    /* 使用默认光标而非手型光标 */
    overflow: visible;
    /* 允许内容溢出，以便自适应高度 */
}

@media (max-width: 1024px) {
    .levels-flow {
        width: 100%;
        height: auto;
        gap: var(--spacing-lg);
        /* 增加间距以替代箭头 */
    }

    .level-card {
        min-height: 150px;
    }
}

@media (max-width: 768px) {
    .levels-flow {
        flex-direction: column;
        width: 100%;
        height: auto;
        gap: var(--spacing-lg);
        /* 增加间距以替代箭头 */
    }

    .level-card {
        width: 100%;
        height: auto;
        min-height: 150px;
        flex: 0 0 auto;
    }
}







.level-header {
    display: flex;
    flex-direction: column;
    justify-content: center;
    align-items: center;
    width: 100%;
    flex: 0 0 auto;
    /* 不让header根据内容拉伸，保持固定大小 */
    text-align: center;
    /* 响应式高度：根据容器大小自适应 */
    min-height: calc(var(--spacing-lg) * 2);
    padding: 0;
    /* 减少内边距 */
}

.level-content {
    opacity: 1;
    max-height: none;
    /* 移除高度限制 */
    overflow: visible;
    /* 允许内容完整显示 */
    width: 100%;
    word-wrap: break-word;
    /* 确保文字自动换行 */
    display: flex;
    justify-content: flex-start;
    align-items: flex-start;
    text-align: left;
    /* 文本左对齐 */
}





.level-card h3 {
    margin: 0;
    font-size: var(--font-size-base);
    color: var(--text-color);
    font-weight: 600;
    color: #2c3e50;
}

.level-description {
    font-size: var(--font-size-sm);
    color: var(--text-light);
    text-align: center;
    margin: calc(var(--spacing-xs) / 2) 0;
    /* 减小上下边距 */
    line-height: 1.4;
    flex: 0 0 auto;
    /* 不让描述拉伸 */
    /* 响应式高度：自适应内容 */
    display: flex;
    align-items: center;
    justify-content: center;
    overflow: hidden;
    /* 超出部分隐藏 */
    padding: 0 var(--spacing-xs);
    /* 左右内边距 */
}

.content-text {
    margin: 0;
    font-size: var(--font-size-base);
    line-height: 1.6;
    color: var(--text-color);
    text-align: left;
    width: 100%;
}

.start-button {
    align-self: flex-end;
    margin: var(--spacing-md) var(--spacing-xl) var(--spacing-md) auto;
}


/* 测试结果状态样式 */
.result-item {
    display: flex;
    align-items: center;
    margin-bottom: var(--spacing-sm);
    padding: var(--spacing-sm);
    border-radius: var(--border-radius-sm);
}

.result-item.success {
    background-color: rgba(16, 185, 129, 0.1);
    border-left: 3px solid var(--success-color);
}

.result-item.error {
    background-color: rgba(239, 68, 68, 0.1);
    border-left: 3px solid var(--error-color);
}

.result-item.warning {
    background-color: rgba(245, 158, 11, 0.1);
    border-left: 3px solid var(--warning-color);
}

.result-icon {
    margin-right: var(--spacing-sm);
    font-weight: bold;
}

.result-message {
    flex: 1;
    font-size: var(--font-size-sm);
}

.test-status {
    padding: var(--spacing-xs) var(--spacing-sm);
    border-radius: var(--border-radius-sm);
    font-weight: 600;
    margin-top: var(--spacing-xs);
    display: inline-block;
    font-size: var(--font-size-xs);
}

.test-status.pass {
    background-color: rgba(16, 185, 129, 0.2);
    color: #065f46;
}

.test-status.fail {
    background-color: rgba(239, 68, 68, 0.2);
    color: #991b1b;
}

/* 新增测试结果通过/失败样式 */
.test-result-passed {
    background-color: rgba(16, 185, 129, 0.1);
    border: 1px solid var(--success-color);
    border-radius: var(--border-radius-md);
    padding: var(--spacing-md);
    white-space: pre-wrap;
    font-size: var(--font-size-sm);
}

.test-result-failed {
    background-color: rgba(239, 68, 68, 0.1);
    border: 1px solid var(--error-color);
    border-radius: var(--border-radius-md);
    padding: var(--spacing-md);
    white-space: pre-wrap;
    font-size: var(--font-size-sm);
}

/* 编辑器工具栏 */
.editor-toolbar {
    display: flex;
    justify-content: space-between;
    align-items: center;
    padding: var(--spacing-md) var(--spacing-lg);
    border: 1px solid var(--border-color);
    background-color: var(--panel-background);
    border-bottom: 1px solid var(--border-color);
}

.editor-tabs {
    display: flex;
    width: auto;
    gap: var(--spacing-lg);
}

.editor-tabs-left {
    display: flex;
    gap: var(--spacing-sm);
}

.editor-tabs-right {
    display: flex;
    gap: var(--spacing-sm);
}

.tab-button {
    padding: var(--spacing-sm) var(--spacing-md);
    border-radius: var(--border-radius-md);
    font-weight: 600;
    font-size: var(--font-size-sm);
    display: inline-flex;
    align-items: center;
    min-width: 80px;
    justify-content: center;
    gap: var(--spacing-xs);
    background-color: #f5f5f5;
    border: 2px solid var(--border-color);
    cursor: pointer;
    transition: all 0.2s ease;
}

.tab-button.active {
    background-color: var(--primary-color);
    color: white;
}

.tab-button:hover {
    background-color: var(--primary-hover);
    color: white;
}

.editor-preview-area {
    display: flex;
    flex-direction: column;
    flex-grow: 1;
    overflow: hidden;
    gap: var(--spacing-md);
    height: calc(100% - 90px);
    /* 减去工具栏和底部按钮的高度 */
}

/* 编辑器容器相关样式 */
#editor-html,
#editor-css,
#editor-js,
#editor-preview {
    width: 100%;
    height: 100%;
}

.editor-container {
    flex: 1;
    min-height: 300px;
    overflow: hidden;
}

.monaco-editor {
    height: 100%;
    width: 100%;
    min-height: 300px;
    display: block !important;
}

.preview-container {
    height: 250px;
    display: flex;
    flex-direction: column;
    border: 1px solid var(--border-color);
    border-radius: var(--border-radius-md);
    overflow: hidden;
    margin-top: auto;
}

.preview-header {
    display: flex;
    justify-content: space-between;
    align-items: center;
    padding: var(--spacing-sm) var(--spacing-md);
    background-color: #f5f5f5;
    border-bottom: 1px solid var(--border-color);
}

.preview-header h3 {
    font-size: var(--font-size-base);
    font-weight: 600;
    margin: 0;
}

.preview-frame-container {
    flex: 1;
    overflow: auto;
    background-color: white;
}

.preview-frame {
    width: 100%;
    height: 100%;
    border: none;
}

.editor-actions {
    display: flex;
    justify-content: flex-end;
    gap: var(--spacing-md);
    padding: 22px var(--spacing-lg);
    border-top: 1px solid var(--border-color);
}

/* 通用Markdown样式 */
.markdown-content {
    font-family: var(--font-family);
    line-height: 1.6;
    overflow-wrap: break-word;
    font-size: var(--font-size-sm);
}

.markdown-content h1,
.markdown-content h2,
.markdown-content h3,
.markdown-content h4,
.markdown-content h5,
.markdown-content h6 {
    margin-bottom: var(--spacing-sm);
    font-weight: 600;
    line-height: 1.25;
}

.markdown-content h1 {
    font-size: var(--font-size-lg);
    padding-bottom: var(--spacing-sm);
    border-bottom: 1px solid var(--border-color);
}

.markdown-content h2 {
    font-size: var(--font-size-base);
    padding-left: var(--spacing-md);
    padding-bottom: var(--spacing-sm);
    border-bottom: 1px solid var(--border-color);
}

.markdown-content h3 {
    font-size: var(--font-size-base);
}

.markdown-content h4 {
    font-size: var(--font-size-base);
}

.markdown-content h5 {
    font-size: var(--font-size-sm);
}

.markdown-content h6 {
    font-size: var(--font-size-xs);
    color: var(--text-light);
}

.markdown-content p {
    margin-top: 0;
    margin-bottom: var(--spacing-sm);
}

.markdown-content a {
    color: var(--primary-color);
    text-decoration: none;
}

.markdown-content a:hover {
    text-decoration: underline;
}

.markdown-content ul,
.markdown-content ol {
    padding-left: var(--spacing-xl);
    margin-top: 0;
    margin-bottom: var(--spacing-md);
}

.markdown-content blockquote {
    padding: 0 1em;
    color: var(--text-light);
    border-left: 0.25em solid var(--border-color);
    margin: 0 0 var(--spacing-md) 0;
}

.markdown-content pre {
    padding: var(--spacing-md);
    overflow: auto;
    font-size: var(--font-size-sm);
    line-height: 1.45;
    background-color: #f6f8fa;
    border-radius: var(--border-radius-sm);
    margin-top: 0;
    margin-bottom: var(--spacing-md);
    word-wrap: normal;
}

.markdown-content code {
    padding: 0.2em 0.4em;
    margin: 0;
    font-size: var(--font-size-sm);
    background-color: rgba(27, 31, 35, 0.05);
    border-radius: 3px;
    font-family: SFMono-Regular, Consolas, "Liberation Mono", Menlo, monospace;
}

.markdown-content pre code {
    background-color: transparent;
    padding: 0;
    margin: 0;
    font-size: 100%;
    word-break: normal;
    white-space: pre;
    overflow: visible;
    line-height: inherit;
    word-wrap: normal;
}

.markdown-content table {
    border-collapse: collapse;
    width: 100%;
    margin: 0 0 var(--spacing-md) 0;
    display: block;
    overflow: auto;
}

.markdown-content table th {
    font-weight: 600;
}

.markdown-content table th,
.markdown-content table td {
    padding: 6px 13px;
    border: 1px solid var(--border-color);
}

.markdown-content table tr {
    background-color: #fff;
    border-top: 1px solid #c6cbd1;
}

.markdown-content table tr:nth-child(2n) {
    background-color: #f6f8fa;
}

.markdown-content img {
    max-width: 100%;
    box-sizing: content-box;
    background-color: #fff;
}

.markdown-content hr {
    height: 0.25em;
    padding: 0;
    margin: var(--spacing-lg) 0;
    background-color: #e1e4e8;
    border: 0;
}

/* 修改建议区域 */
.chat-history {
    display: flex;
    flex-direction: column;
    flex: 1;
    overflow-y: auto;
    height: 100%;
    position: relative;
}

/* AI聊天部分样式调整 */
.chat-bubble.user {
    background: #e3f2fd;
    align-self: flex-end;
}

.ai-chat-messages {
    flex: 1;
    overflow-y: auto;
    padding: var(--spacing-lg);
    transition: all 0.3s ease;
    background-color: var(--panel-background);
    min-height: 100px;
}

.ai-message {
    display: flex;
    margin-bottom: var(--spacing-lg);
}

.user-message {
    display: flex;
    flex-direction: row-reverse;
    margin-bottom: var(--spacing-lg);
}

.ai-avatar,
.user-avatar {
    width: 32px;
    height: 32px;
    border-radius: 50%;
    color: white;
    display: flex;
    align-items: center;
    justify-content: center;
    font-size: var(--font-size-xs);
    font-weight: bold;
    flex-shrink: 0;
}

.ai-avatar {
    background-color: var(--primary-color);
    margin-right: var(--spacing-sm);
}

.user-avatar {
    background-color: var(--primary-color);
    margin-left: var(--spacing-sm);
}

.ai-content {
    background-color: var(--ai-message-bg);
    border: 1px solid var(--ai-message-border);
    border-radius: 0 var(--border-radius-lg) var(--border-radius-lg) var(--border-radius-lg);
    padding: var(--spacing-md);
    max-width: 85%;
    overflow: auto;
    color: var(--ai-message-text);
}

.user-content {
    background-color: var(--user-message-bg);
    color: var(--user-message-text);
    border: 1px solid var(--user-message-border);
    border-radius: var(--border-radius-lg) 0 var(--border-radius-lg) var(--border-radius-lg);
    padding: var(--spacing-md);
    max-width: 85%;
}

/* 在AI对话中应用的特殊样式 */
.ai-content .content-text {
    margin: 0;
    font-size: var(--font-size-base);
    line-height: 1.6;
    color: var(--text-color);
}

.ai-content .content-text p:last-child {
    margin-bottom: 0;
}

.ai-content .content-text pre {
    margin-top: var(--spacing-sm);
    margin-bottom: var(--spacing-sm);
    background-color: rgba(0, 0, 0, 0.05);
    border: 1px solid rgba(0, 0, 0, 0.1);
    padding: var(--spacing-md);
    border-radius: var(--border-radius-sm);
    overflow-x: auto;
    position: relative;
}

.ai-content .content-text h3,
.ai-content .content-text h4 {
    margin-top: var(--spacing-md);
    margin-bottom: var(--spacing-sm);
}

.ai-content .content-text ul,
.ai-content .content-text ol {
    margin-bottom: var(--spacing-sm);
    padding-left: var(--spacing-lg);
    list-style-position: outside;
}

.ai-content .content-text ul li,
.ai-content .content-text ol li {
    margin-bottom: var(--spacing-xs);
}

.ai-content .content-text ul {
    list-style-type: disc;
}

.ai-content .content-text ul ul {
    list-style-type: circle;
}

.ai-content .content-text ul ul ul {
    list-style-type: square;
}

.ai-content .content-text ol {
    list-style-type: decimal;
}

.ai-content .content-text strong {
    font-weight: 600;
}

.ai-content .content-text em {
    font-style: italic;
}

.ai-content .content-text blockquote {
    padding-left: var(--spacing-md);
    border-left: 3px solid #ddd;
    color: var(--text-light);
    margin: var(--spacing-md) 0;
}

/* 表格增强样式 */
.ai-content .content-text table {
    border-collapse: collapse;
    width: 100%;
    margin: var(--spacing-md) 0;
    overflow-x: auto;
    display: block;
}

.ai-content .content-text table th,
.ai-content .content-text table td {
    border: 1px solid var(--border-color);
    padding: var(--spacing-sm) var(--spacing-md);
}

.ai-content .content-text table th {
    background-color: #f5f5f5;
    font-weight: 600;
}

.ai-content .content-text table tr:nth-child(even) {
    background-color: #f9f9f9;
}

.ai-content pre code {
    display: block;
    font-family: SFMono-Regular, Consolas, 'Liberation Mono', Menlo, monospace;
    font-size: var(--font-size-sm);
    line-height: 1.4;
    white-space: pre;
}

.ai-content code {
    font-family: SFMono-Regular, Consolas, 'Liberation Mono', Menlo, monospace;
    font-size: 0.9em;
    background-color: rgba(0, 0, 0, 0.05);
    padding: 2px 4px;
    border-radius: 3px;
}

.ai-content h1,
.ai-content h2,
.ai-content h3,
.ai-content h4 {
    margin-top: var(--spacing-md);
    margin-bottom: var(--spacing-sm);
    font-weight: 600;
}

.ai-content ul,
.ai-content ol {
    padding-left: var(--spacing-lg);
    margin-bottom: var(--spacing-sm);
}

.ai-content blockquote {
    border-left: 3px solid var(--border-color);
    padding-left: var(--spacing-md);
    color: var(--text-light);
    margin: var(--spacing-md) 0;
}

.copy-code-button:hover {
    background-color: #e0e0e0 !important;
}

.ai-chat-input {
    display: flex;
    padding: var(--spacing-md);
    background-color: var(--panel-background);
    border-top: 1px solid var(--border-color);
    position: sticky;
    bottom: 0;
    width: 100%;
}

.ai-chat-input textarea {
    flex: 1;
    padding: var(--spacing-sm);
    border: 1px solid var(--border-color);
    border-radius: var(--border-radius-md);
    resize: none;
    height: 50px;
    margin-right: var(--spacing-sm);
    font-size: var(--font-size-sm);
}

.ai-suggestions {
    margin-top: var(--spacing-md);
    padding-top: var(--spacing-md);
    border-top: 1px dashed var(--border-color);
}

.ai-suggestions p {
    font-weight: 600;
    margin-bottom: var(--spacing-xs);
    font-size: var(--font-size-sm);
}

.ai-suggestions ul {
    margin: 0;
    padding-left: var(--spacing-lg);
}

.suggestion-link {
    color: var(--primary-color);
    text-decoration: none;
    font-size: var(--font-size-sm);
}

.suggestion-link:hover {
    text-decoration: underline;
}

/* 按钮样式修改 */
.btn {
    padding: var(--spacing-sm) var(--spacing-md);
    border-radius: var(--border-radius-md);
    font-weight: 600;
    cursor: pointer;
    border: 1px solid var(--border-color);
    transition: all 0.2s ease;
    font-size: var(--font-size-sm);
    display: inline-flex;
    align-items: center;
    justify-content: center;
    gap: var(--spacing-xs);
}

/* 禁用按钮样式 - 完全去除交互效果 */
.btn:disabled {
    cursor: not-allowed;
    pointer-events: none;
    opacity: 0.7;
    transform: none !important;
    box-shadow: none !important;
}

.btn:disabled:hover {
    transform: none !important;
    box-shadow: none !important;
    background-color: inherit !important;
    color: inherit !important;
}

.btn-primary {
    background: linear-gradient(90deg, var(--primary-color), var(--secondary-color));
    color: white;
    border: none;
}

.btn-primary:hover {
    transform: translateY(-2px);
    box-shadow: 0 4px 8px rgba(0, 0, 0, 0.15);
    background: linear-gradient(90deg, var(--primary-hover), #6366f1);
}

.btn-secondary {
    background-color: white;
    border: 1px solid var(--border-color);
    color: var(--text-color);
}

.btn-secondary:hover {
    background-color: #f5f5f5;
    transform: translateY(-2px);
}

.btn-small {
    padding: var(--spacing-xs) var(--spacing-sm);
    font-size: var(--font-size-xs);
    background-color: rgb(245, 225, 161);
}

.btn-small:hover {
    font-size: var(--font-size-xs);
    background-color: rgb(246, 213, 105);
    transform: translateY(-1px);
}

/* 添加按钮焦点样式 */
.btn:focus {
    outline: 2px solid var(--primary-color);
    outline-offset: 2px;
}

.btn-primary:focus {
    outline: 2px solid white;
    outline-offset: 2px;
}

.btn-select {
    padding: var(--spacing-sm) var(--spacing-md);
    font-size: var(--font-size-sm);
    background-color: var(--primary-color);
    color: white;
    margin: 0;
    /* 移除margin，避免位置偏移 */
}

.btn-select:hover {
    background-color: var(--primary-hover);
    transform: translateY(-2px);
}

.btn-stop-selector {
    background: var(--error-color);
    border-color: var(--error-color);
    color: white;
    margin: 0;
}

.btn-stop-selector:hover {
    background: #dc2626;
    transform: translateY(-2px);
    box-shadow: 0 4px 8px rgba(239, 68, 68, 0.3);
    /* 与清除按钮保持一致 */
}

/* 询问AI按钮样式 */
.btn-ai {
    background: linear-gradient(90deg, var(--accent-color), var(--secondary-color));
    /* 使用项目已定义的紫色系列 */
    border-color: var(--accent-color);
    color: white;
    margin: 0;
}

.btn-ai:hover {
    background: linear-gradient(90deg, var(--primary-color), var(--accent-color));
    transform: translateY(-2px);
    box-shadow: 0 4px 8px rgba(167, 139, 250, 0.3);
    /* 使用accent-color的透明度 */
}

/* 清除选择按钮样式 - 与停止选择完全一致 */
.btn-clear {
    background: var(--error-color);
    /* 与停止选择相同 */
    border-color: var(--error-color);
    color: white;
    margin: 0;
}

.btn-clear:hover {
    background: #dc2626;
    /* 与停止按钮悬停效果完全一致 */
    transform: translateY(-2px);
    box-shadow: 0 4px 8px rgba(239, 68, 68, 0.3);
    /* 与停止按钮阴影效果完全一致 */
}

/* 返回按钮样式 */
.back-button {
    display: flex;
    align-items: center;
    gap: var(--spacing-xs);
    padding: var(--spacing-sm) var(--spacing-md);
    background-color: rgba(255, 255, 255, 0.2);
    border: 1px solid rgba(255, 255, 255, 0.3);
    border-radius: var(--border-radius-md);
    color: white;
    cursor: pointer;
    transition: all 0.2s ease;
    font-size: var(--font-size-sm);
    font-weight: 500;
}

.back-button:hover {
    background-color: rgba(255, 255, 255, 0.3);
    transform: translateX(-2px);
}

.back-button i {
    font-size: var(--font-size-base);
}

<<<<<<< HEAD

=======
/* 语言切换按钮样式 */
.language-toggle-button {
    display: flex;
    align-items: center;
    gap: var(--spacing-xs);
    padding: var(--spacing-sm) var(--spacing-md);
    background-color: rgba(255, 255, 255, 0.2);
    border: 1px solid rgba(255, 255, 255, 0.3);
    border-radius: var(--border-radius-md);
    color: white;
    cursor: pointer;
    transition: all 0.2s ease;
    font-size: var(--font-size-sm);
    font-weight: 500;
    margin-right: var(--spacing-sm);
}

.language-toggle-button:hover {
    background-color: rgba(255, 255, 255, 0.3);
    transform: translateX(-2px);
}

/* 标题链接样式 */
.header-title {
    cursor: pointer;
    transition: all 0.2s ease;
}

.header-title:hover {
    opacity: 0.8;
    transform: scale(1.02);
}
>>>>>>> 87810a5b

.info-tab {
    padding: var(--spacing-sm) var(--spacing-lg);
    font-size: var(--font-size-base);
    cursor: pointer;
    background: none;
    border: none;
    border-radius: var(--border-radius-md) var(--border-radius-md) 0 0;
    border-bottom: 2px solid transparent;
    color: var(--text-color);
}

.info-tab:hover {
    border-bottom: 2px solid var(--primary-color);
    color: var(--primary-color);
}

.info-tab.active {
    background: var(--primary-color);
    color: #ffffff;
    border-bottom: 2px solid var(--primary-color);
}


/* 测试结果项样式 */
.result-item {
    display: flex;
    align-items: center;
    margin-bottom: var(--spacing-sm);
    padding: var(--spacing-sm);
    border-radius: var(--border-radius-sm);
}

.result-item.success {
    background-color: rgba(164, 252, 149, 0.2);
}

.result-item.error {
    background-color: rgba(255, 102, 102, 0.2);
}

.result-icon {
    margin-right: var(--spacing-sm);
    font-weight: bold;
}

.result-item.success .result-icon {
    color: var(--success-color);
}

.result-item.error .result-icon {
    color: var(--error-color);
}

/* 响应式设计 */
@media (max-width: 768px) {
    .content-container {
        flex-direction: column;
    }

    .left-panel,
    .right-panel {
        width: 100%;
        height: 50%;
    }

    .editor-preview-area {
        flex-direction: column;
    }

    .editor-container {
        height: 200px;
    }

    .preview-container {
        height: 150px;
    }

    .sidebar-section {
        width: 100%;
        margin-bottom: 20px;
    }

    .sidebar-section.expanded {
        width: 100%;
    }

    .sidebar-title {
        opacity: 1;
    }

    .nav-link-text {
        opacity: 1;
    }

    .nav-item.has-children>.nav-link::after {
        opacity: 1;
    }

    .status-indicator {
        opacity: 1;
    }

    .levels-flow {
        flex-direction: column;
    }

    .level-card {
        max-width: 100%;
        margin: 10px 0;
    }

    .arrow {
        display: none;
    }

    /* 优化小屏幕上的标签显示 */
    .element-info {
        gap: 4px;
        /* 减小间距 */
    }

    .element-info span {
        font-size: 10px;
        /* 减小字体 */
        padding: 2px 6px;
        /* 减小内边距 */
        max-width: 120px;
        /* 限制最大宽度 */
    }

    .code-header h4 {
        font-size: var(--font-size-sm);
        /* 减小标题字体 */
    }
}

/* 选择器开关样式 */
.selector-toggle-container {
    margin: 0;
    padding-top: 0;
    border-top: none;
    display: flex;
    flex-direction: column;
    align-items: flex-end;
    position: relative;
}

/* ==================== 学习页面样式 ==================== */

/* 知识点描述段落样式 */
.knowledge-point-description {
    text-indent: 2em;
    font-size: var(--font-size-base);
    line-height: 1.8;
    color: var(--text-color);
    text-align: justify;
}

.knowledge-point-description:first-child {
    margin-top: 0;
}

.knowledge-point-description:last-child {
    margin-bottom: 0;
}

.toggle-label {
    display: flex;
    align-items: center;
    cursor: pointer;
    font-size: var(--font-size-xs);
}

.toggle-label input[type="checkbox"] {
    margin-right: var(--spacing-xs);
}

.selector-toggle-container .toggle-description {
    font-size: var(--font-size-xs);
    color: #666;
    margin-top: 1px;
    line-height: 1.3;
    position: fixed;
    top: auto;
    bottom: auto;
    right: auto;
    left: auto;
    background: #333;
    color: white !important;
    padding: var(--spacing-sm) var(--spacing-md);
    border-radius: var(--border-radius-sm);
    white-space: nowrap;
    opacity: 0 !important;
    visibility: hidden !important;
    transition: opacity 0.2s ease, visibility 0.2s ease;
    z-index: 9999 !important;
    box-shadow: 0 2px 8px rgba(0, 0, 0, 0.2);
    pointer-events: none;
    transform: translateY(-100%);
}

.toggle-description::before {
    content: '';
    position: absolute;
    top: 100%;
    right: 10px;
    border: 5px solid transparent;
    border-top-color: #333;
}

.selector-toggle-container .toggle-label:hover+.toggle-description {
    opacity: 1 !important;
    visibility: visible !important;
    pointer-events: auto !important;
}

/* 聊天输入区域布局 */
.chat-input-row {
    display: flex;
    align-items: center;
    gap: var(--spacing-md);
    margin-bottom: var(--spacing-md);
}

.chat-input-main {
    display: flex;
    align-items: center;
    gap: var(--spacing-sm);
    flex: 1;
}

.chat-input-main textarea {
    flex: 1;
    margin-right: 0;
}

/* 代码展示区域的样式 */
#selectedElementCode {
    background: #f7f7f7;
    border-radius: var(--border-radius-md);
    padding: var(--spacing-md);
    min-height: 60px;
    border: 1px solid var(--border-color);
    font-size: var(--font-size-sm);
    /* 确保代码字体比标题小 */
    font-family: 'Courier New', monospace;
    line-height: 1.4;
    color: var(--text-color);
}

/* 选择器相关样式 */
.sw-selector {
    cursor: crosshair !important;
    position: fixed !important;
    inset: 0 !important;
    width: 100vw !important;
    height: 100vh !important;
    background-color: rgba(0, 0, 0, 0.01) !important;
    z-index: 2147483646 !important;
    pointer-events: auto !important;
}

/* 确保所有子元素也继承十字光标 */
.sw-selector * {
    cursor: crosshair !important;
}

/* 强制设置body和html的光标 */
body.sw-selector-active,
html.sw-selector-active {
    cursor: crosshair !important;
}

/* 确保iframe内部的选择器也能正常工作 */
iframe .sw-selector {
    cursor: crosshair !important;
}

iframe .sw-selector * {
    cursor: crosshair !important;
}

/* 只在选择器激活时强制十字光标 */
body.sw-selector-active *,
html.sw-selector-active * {
    cursor: crosshair !important;
}

/* 但保持按钮等交互元素的正常光标 */
body.sw-selector-active button,
body.sw-selector-active input,
body.sw-selector-active select,
body.sw-selector-active textarea,
body.sw-selector-active a,
body.sw-selector-active .clickable,
html.sw-selector-active button,
html.sw-selector-active input,
html.sw-selector-active select,
html.sw-selector-active textarea,
html.sw-selector-active a,
html.sw-selector-active .clickable {
    cursor: pointer !important;
}

.sw-highlight {
    position: fixed;
    display: none;
    pointer-events: none;
    border: 2px solid var(--primary-color);
    background-color: rgba(0, 121, 211, 0.1);
    z-index: 2147483645;
}

/* 代码面板样式 */
.code-header {
    display: flex;
    flex-direction: column;
    /* 改为垂直布局，给标签更多空间 */
    gap: var(--spacing-sm);
    /* 添加间距 */
    margin-bottom: var(--spacing-md);
    padding-bottom: var(--spacing-sm);
    border-bottom: 1px solid var(--border-color);
}

.code-header h4 {
    font-size: var(--font-size-base);
    font-weight: 600;
    color: var(--text-color);
    margin: 0;
}

.element-info {
    display: flex;
    flex-wrap: wrap;
    /* 允许标签换行 */
    gap: var(--spacing-xs);
    align-items: center;
    max-width: 100%;
    /* 限制最大宽度 */
    overflow-wrap: break-word;
    /* 允许单词换行 */
}

.element-info span {
    padding: var(--spacing-xs) var(--spacing-sm);
    border-radius: var(--border-radius-sm);
    font-size: var(--font-size-xs);
    font-weight: 500;
    white-space: nowrap;
    /* 保持单个标签不换行 */
    flex-shrink: 0;
    /* 防止标签被压缩 */
    max-width: 100%;
    /* 限制最大宽度 */
    overflow: hidden;
    /* 隐藏超出部分 */
    text-overflow: ellipsis;
    /* 超出时显示省略号 */
}

.tag-name {
    background-color: #e3f2fd;
    color: #1976d2;
}

.element-id {
    background-color: #f3e5f5;
    color: #7b1fa2;
}

.element-class {
    background-color: #e8f5e8;
    color: #388e3c;
}

.element-class-more {
    background-color: #fff3e0;
    color: #f57c00;
    font-size: 10px;
}

.code-block {
    background-color: #f8f9fa;
    border: 1px solid #e9ecef;
    border-radius: var(--border-radius-md);
    padding: var(--spacing-md);
    margin: 0;
    overflow-x: auto;
    font-family: 'Courier New', monospace;
    font-size: var(--font-size-sm);
    line-height: 1.5;
    color: var(--text-color);
}

.code-block code {
    background: none;
    padding: 0;
    border: none;
    font-family: inherit;
    font-size: inherit;
    color: inherit;
}

/* 代码展示区域标题样式 */
#code-content h2 {
    font-size: var(--font-size-lg);
    font-weight: 600;
    margin-bottom: var(--spacing-md);
    color: var(--text-color);
}

/* 代码示例样式 */
.code-example {
    background: #f9f9f9;
    padding: var(--spacing-sm);
    border-radius: var(--border-radius-sm);
}

/* 状态区域样式 */
.status-container {
    padding: 0 var(--spacing-xl) var(--spacing-md) var(--spacing-xl);
}

#statusBadge {
    display: none;
    font-size: var(--font-size-xs);
    margin-right: var(--spacing-md);
}

/* 移除展开时的特殊样式 - 禁用卡片点击展开功能 */
.level-card {
    pointer-events: none;
    /* 禁用点击事件 */
}

.level-content {
    pointer-events: none;
    /* 禁用点击事件 */
}

.content-text {
    pointer-events: none;
    /* 禁用点击事件 */
}

/* 清除所有.expanded相关的样式 */
.knowledge-panel.expanded,
.knowledge-panel.expanded .info-content,
.knowledge-panel.expanded .levels-flow,
.knowledge-panel.expanded .level-card,
.knowledge-panel.expanded .level-card:not(.expanded),
.knowledge-panel.expanded .arrow,
.knowledge-panel.expanded .level-content,
.knowledge-panel.expanded .level-card.expanded {
    /* 清空所有特殊样式，使用初始状态 */
    all: initial;
    /* 继承一些必要的样式 */
    font-family: inherit;
    color: inherit;
}

/* 代码示例样式 */
iconify-icon {
    display: inline-flex;
    vertical-align: middle;
}

/* 输入框带图标 */
.input-with-icon {
    position: relative;
    width: 100%;
    max-width: 400px;
}

.input-with-icon iconify-icon {
    position: absolute;
    left: 12px;
    top: 50%;
    transform: translateY(-50%);
    color: var(--text-light);
    z-index: 2;
}

.input-with-icon input {
    padding-left: 40px;
    width: 100%;
}

/* 按钮图标间距 */
.btn iconify-icon {
    margin-right: 6px;
}

/* 面板标题图标 */
.panel-header iconify-icon {
    margin-right: 8px;
    color: currentColor;
}

/* 等级卡片图标 */
.level-card iconify-icon {
    color: var(--primary-color);
    margin-right: 8px;
}

/* 聊天头像图标 */
.ai-avatar iconify-icon,
.user-avatar iconify-icon {
    color: white;
}

/* 占位符样式 */
.graph-placeholder,
.result-placeholder {
    display: flex;
    flex-direction: column;
    align-items: center;
    justify-content: center;
    padding: var(--spacing-xl);
    color: var(--text-light);
    text-align: center;
}

.graph-placeholder iconify-icon,
.result-placeholder iconify-icon {
    margin-bottom: var(--spacing-md);
}

/* 模态框图标 */
.modal-content iconify-icon {
    display: block;
    margin: 0 auto var(--spacing-md);
}

/* 标签页图标 */
.tab-button iconify-icon {
    margin-right: 4px;
}

/* 选择器开关图标 */
.toggle-label iconify-icon {
    margin-right: 6px;
    color: var(--primary-color);
}

.toggle-description iconify-icon {
    margin-right: 4px;
    color: var(--text-light);
}

/* 点击提示图标 */
.click-hint iconify-icon {
    margin-right: 4px;
}

/* 响应式调整 */
@media (max-width: 768px) {
    .input-with-icon {
        max-width: 100%;
    }

    .btn iconify-icon {
        margin-right: 4px;
    }

    .panel-header iconify-icon {
        margin-right: 6px;
    }
}<|MERGE_RESOLUTION|>--- conflicted
+++ resolved
@@ -864,6 +864,7 @@
     min-height: 200px;
     /* 减少最小高度从240px到200px */
     align-items: stretch;
+    transition: min-height 0.3s ease; /* 添加过渡效果 */
 }
 
 /* 合并的预览和代码展示面板样式 */
@@ -924,31 +925,6 @@
     /* 添加分隔线 */
     display: flex;
     flex-direction: column;
-}
-
-/* 代码展示面板底部区域 */
-.code-panel-footer {
-    margin-top: auto;
-    padding: var(--spacing-lg) calc(var(--spacing-lg) - var(--spacing-xs)) var(--spacing-lg) var(--spacing-lg);
-    /* 减少右侧padding，让按钮更靠右 */
-    background: var(--content-background);
-    display: flex;
-    flex-direction: column;
-    align-items: flex-end;
-    border-top: 1px solid var(--border-color);
-    /* 添加顶部分隔线 */
-    gap: var(--spacing-sm);
-    /* 在按钮区域和开关区域之间添加间隔 */
-}
-
-.selector-controls {
-    display: flex;
-<<<<<<< HEAD
-    gap: var(--spacing-md);
-    height: auto;
-    min-height: 200px; /* 减少最小高度从240px到200px */
-    align-items: stretch;
-    transition: min-height 0.3s ease; /* 添加过渡效果 */
 }
 
     /* 合并的预览和代码展示面板样式 */
@@ -1005,25 +981,29 @@
         flex-direction: column;
     }
 
-    /* 代码展示面板底部区域 */
-    .code-panel-footer {
-        margin-top: auto;
-        padding: var(--spacing-lg) calc(var(--spacing-lg) - var(--spacing-xs)) var(--spacing-lg) var(--spacing-lg); /* 减少右侧padding，让按钮更靠右 */
-        background: var(--content-background);
-        display: flex;
-        flex-direction: column;
-        align-items: flex-end;
-        border-top: 1px solid var(--border-color); /* 添加顶部分隔线 */
-        gap: var(--spacing-sm); /* 在按钮区域和开关区域之间添加间隔 */
-    }
-=======
+/* 代码展示面板底部区域 */
+.code-panel-footer {
+    margin-top: auto;
+    padding: var(--spacing-lg) calc(var(--spacing-lg) - var(--spacing-xs)) var(--spacing-lg) var(--spacing-lg);
+    /* 减少右侧padding，让按钮更靠右 */
+    background: var(--content-background);
+    display: flex;
+    flex-direction: column;
+    align-items: flex-end;
+    border-top: 1px solid var(--border-color);
+    /* 添加顶部分隔线 */
+    gap: var(--spacing-sm);
+    /* 在按钮区域和开关区域之间添加间隔 */
+}
+
+.selector-controls {
+    display: flex;
     gap: var(--spacing-sm);
     margin-bottom: var(--spacing-md);
     justify-content: flex-end;
     align-items: center;
     /* 确保按钮垂直对齐 */
 }
->>>>>>> 87810a5b
 
 .selector-controls .btn {
     flex: 0 0 auto;
@@ -1041,7 +1021,18 @@
     z-index: 5;
 }
 
-<<<<<<< HEAD
+.knowledge-panel {
+    height: 35%;
+    /* 改为auto实现自适应高度 */
+    flex: 1 1 0;
+    min-height: 200px;
+    box-sizing: border-box;
+    overflow: visible;
+    /* 允许内容溢出，以便卡片扩展 */
+    align-self: stretch;
+    position: relative;
+    z-index: 10;
+}
     /* 聊天面板样式 */
     .chat-panel {
         width: 30%;
@@ -1066,19 +1057,6 @@
 
 .knowledge-panel:hover {
     min-height: 320px; /* hover时增加高度 */
-=======
-.knowledge-panel {
-    height: 35%;
-    /* 改为auto实现自适应高度 */
-    flex: 1 1 0;
-    min-height: 200px;
-    box-sizing: border-box;
-    overflow: visible;
-    /* 允许内容溢出，以便卡片扩展 */
-    align-self: stretch;
-    position: relative;
-    z-index: 10;
->>>>>>> 87810a5b
 }
 
 /* 确保默认状态下所有等级卡片都可见 */
@@ -2126,9 +2104,6 @@
     font-size: var(--font-size-base);
 }
 
-<<<<<<< HEAD
-
-=======
 /* 语言切换按钮样式 */
 .language-toggle-button {
     display: flex;
@@ -2151,17 +2126,12 @@
     transform: translateX(-2px);
 }
 
-/* 标题链接样式 */
-.header-title {
-    cursor: pointer;
-    transition: all 0.2s ease;
-}
 
 .header-title:hover {
     opacity: 0.8;
     transform: scale(1.02);
 }
->>>>>>> 87810a5b
+
 
 .info-tab {
     padding: var(--spacing-sm) var(--spacing-lg);
