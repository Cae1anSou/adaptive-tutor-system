// frontend/js/modules/chat.js
/**
 * Chat 前端聊天模块
 *
 * 目标：
 * - 提供一个通用的聊天界面，供学习页面和测试页面使用
 * - 处理与后端 /api/v1/chat/ai/chat 端点的通信
 * - 管理聊天UI的渲染和交互
 */

import { getParticipantId } from './session.js';
import { marked } from "https://cdn.jsdelivr.net/npm/marked/lib/marked.esm.js";
import websocket from './websocket_client.js';
import api_client from '../api_client.js'
import chatStorage from './chat_storage.js';
class ChatModule {
  constructor() {
    console.log('[DEBUG] ChatModule 脚本加载了');
    this.chatContainer = null;
    this.messagesContainer = null;
    this.inputElement = null;
    this.sendButton = null;
    this.isLoading = false;
  // 当为 true 时，生成期间始终自动滚到底部；生成结束后恢复用户自由滚动
  this.autoScrollDuringGeneration = false;
    this.streamElement = null;
    // 添加缓冲区用于存储完整的AI消息
    this.aiMessageBuffer = null;
    //websocket.userId = getParticipantId();
    //websocket.connect();
     // 订阅 WebSocket 消息
//stream_start
    websocket.subscribe("stream_start", (msg) => {
      console.log("[ChatModule]stream_start");
      // 展示AI回复
      //console.log("[ChatModule] 收到AI结果:", msg);
<<<<<<< HEAD
      //this.setLoadingState(false);
=======
      //this.setLoadingState(true);
>>>>>>> 8e456b5d
      // 收到结果后解除加载状态，解锁“提问”按钮
      //this.setLoadingState(false);
      // 双重保证：收到结果时清空输入框（即使发送时已清空）
      // 初始化AI消息缓冲区
      this.aiMessageBuffer = "";
    });
//streaming
    websocket.subscribe("streaming", (msg) => {
      // 流式中间数据
      console.log('[ChatModule] streaming raw msg:', msg);
      // 确保有一个占位元素
      if (!this.streamElement) {
        // 尝试寻找最后一个 AI 占位元素作为回退
        const lastAi = this.messagesContainer && this.messagesContainer.querySelector('.ai-message:last-of-type .markdown-content');
        if (lastAi) {
          this.streamElement = lastAi;
          console.log('[ChatModule] 在 streaming 时恢复 streamElement');
        }
      }

      // 解析消息，支持字符串或对象
      let chunk = '';
      try {
        if (typeof msg === 'string') {
          chunk = msg;
        } else if (msg === null || msg === undefined) {
          chunk = '';
        } else if (typeof msg === 'object') {
          // 常见字段优先级：data > ai_response > content > text
          chunk = msg.data || msg.ai_response || msg.content || msg.text || '';
          // 有时 data 是对象包含 text
          if (typeof chunk === 'object' && chunk !== null) {
            chunk = chunk.text || chunk.message || JSON.stringify(chunk);
          }
        }
      } catch (e) {
        console.warn('[ChatModule] 解析 stream chunk 时出错', e, msg);
        chunk = '';
      }

      // 将内容添加到缓冲区
      if (chunk) {
        this.aiMessageBuffer += chunk;
      }

      if (chunk && this.streamElement) {
        this.appendMessageContent(this.streamElement, chunk);
      } else if (chunk && !this.streamElement) {
        // 如果没有占位元素，直接新增一条 ai 消息并填充
        const el = this.addMessageToUI('ai', chunk, { persist: false });
        this.streamElement = el;
      }
    });
//stream_end
websocket.subscribe("stream_end", (msg) => {
      console.log('[ChatModule] stream_end raw msg:', msg);
<<<<<<< HEAD
      if (!this.streamElement) {
        // 尝试恢复最后一个 AI 元素
        const lastAi = this.messagesContainer && this.messagesContainer.querySelector('.ai-message:last-of-type .markdown-content');
        if (lastAi) {
          this.streamElement = lastAi;
        }
      }
=======
      // if (!this.streamElement) {
      //   // 尝试恢复最后一个 AI 元素
      //   const lastAi = this.messagesContainer && this.messagesContainer.querySelector('.ai-message:last-of-type .markdown-content');
      //   if (lastAi) {
      //     this.streamElement = lastAi;
      //   }
      // }
>>>>>>> 8e456b5d
    
      if (this.streamElement) {
        let finalChunk = '';
        try {
          if (typeof msg === 'string') {
            finalChunk = msg;
          } else if (msg && typeof msg === 'object') {
            finalChunk = msg.data || msg.ai_response || msg.content || msg.text || '';
            if (typeof finalChunk === 'object' && finalChunk !== null) {
              finalChunk = finalChunk.text || finalChunk.message || JSON.stringify(finalChunk);
            }
          }
        } catch (e) {
          console.warn('[ChatModule] 解析 stream_end msg 失败', e, msg);
        }

        // 将最终块添加到缓冲区
        // if (finalChunk) {
        //   this.aiMessageBuffer += finalChunk;
        // }

        // 使用完整缓冲区内容更新DOM
        if (this.aiMessageBuffer !== null && this.streamElement) {
          this.streamElement._renderBuffer = this.aiMessageBuffer;
          if (this.streamElement._flushFn) {
            this.streamElement._flushFn();
          }
        }
<<<<<<< HEAD
      }
    // 生成结束：关闭强制滚动
    this.autoScrollDuringGeneration = false;
    this.setLoadingState(false);
=======

        // 将完整消息保存到localStorage
        if (this.aiMessageBuffer !== null) {
          try {
            const participantId = getParticipantId();
            if (participantId) {
              chatStorage.append(participantId, {
                role: 'assistant',
                content: this.aiMessageBuffer,
                mode: this.currentMode,
                contentId: this.currentContentId,
                ts: Date.now(),
              });
            }
          } catch (e) {
            console.warn('[ChatModule] 持久化完整AI消息失败:', e);
          }
        }
      }
      this.setLoadingState(false);
>>>>>>> 8e456b5d
      if (this.inputElement) this.inputElement.value = '';
      this.streamElement = null;
      // 清空缓冲区
      this.aiMessageBuffer = null;
    });
    // websocket.subscribe("submission_progress", (msg) => {
    //   console.log("[ChatModule] 收到进度:", msg);
    //   this.addMessageToUI('ai', `进度: ${msg.data.progress * 100}%`);
    // });

    // websocket.subscribe("submission_result", (msg) => {
    //   console.log("[ChatModule] 收到最终结果:", msg);
    //   this.addMessageToUI('ai', msg.data.message);
    // });
  }

  /**
   * 初始化聊天模块
   * @param {string} mode - 模式 ('learning' 或 'sent2')
   * @param {string} contentId - 内容ID (学习内容ID或测试任务ID)
   * @param {Object} options - 配置选项
   * @param {boolean} options.enableEnterToSend - 是否启用Enter键发送消息，默认为true
   */
  init(mode, contentId, options = {}) {
    // 记录当前上下文，便于持久化
    this.currentMode = mode;
    this.currentContentId = contentId;
    // 获取聊天界面元素
    this.chatContainer = document.querySelector('.ai-chat-messages');
    this.messagesContainer = document.getElementById('ai-chat-messages');
    this.inputElement = document.getElementById('user-message');
    this.sendButton = document.getElementById('send-message');

    if (!this.chatContainer || !this.messagesContainer || !this.inputElement || !this.sendButton) {
      console.warn('[ChatModule] 聊天界面元素未找到，无法初始化聊天模块');
      return;
    }

    // 绑定事件监听器
    this.bindEvents(mode, contentId, options);

    // 从本地存储回放历史（若存在）
    try {
      const participantId = getParticipantId();
      const history = participantId ? chatStorage.load(participantId) : [];
      if (history && history.length > 0) {
        // 有历史：清空默认示例消息，回放
        this.messagesContainer.innerHTML = '';
        for (const msg of history) {
          const sender = msg.role === 'user' ? 'user' : 'ai';
          this.addMessageToUI(sender, msg.content, { persist: false });
        }
      }
    } catch (e) {
      console.warn('[ChatModule] 回放历史失败:', e);
    }

    console.log('[ChatModule] 聊天模块初始化完成');
  }

  /**
   * 绑定事件监听器
   * @param {string} mode - 模式 ('learning' 或 'sent2')
   * @param {string} contentId - 内容ID
   * @param {Object} options - 配置选项
   * @param {boolean} options.enableEnterToSend - 是否启用Enter键发送消息，默认为true
   */
  bindEvents(mode, contentId, options = {}) {
    // 设置默认选项
    const { enableEnterToSend = true } = options;
    
    // 发送按钮点击事件
    this.sendButton.addEventListener('click', () => {
      this.sendMessage(mode, contentId);
      console.log('点击');
    });

    // 回车键发送消息（Shift+Enter换行）
    if (enableEnterToSend) {
      this.inputElement.addEventListener('keydown', (e) => {
        if (e.key === 'Enter' && !e.shiftKey) {
          e.preventDefault();
          this.sendMessage(mode, contentId);
        }
      });
    }
  }

  /**
   * 发送消息到后端
   * @param {string} mode - 模式 ('learning' 或 'sent2')
   * @param {string} contentId - 内容ID
   */
  async sendMessage(mode, contentId) {
  // alert('sendMessage 我进来了'); 
    try { 
          console.log('[DEBUG]点击发送');
          const message = this.inputElement.value.trim();
          if (!message || this.isLoading) return;

          // 清空输入框
          this.inputElement.value = '';

          // 添加用户消息到UI（并持久化上下文）
          this.addMessageToUI('user', message, { mode, contentId });
          // 创建AI占位元素并保存到 this.streamElement
          const aiEl = this.addMessageToUI('ai', "", { mode, contentId });
          this.streamElement = aiEl;
          // 开始生成：启用强制自动滚动
          this.autoScrollDuringGeneration = true;
          console.log('[chat] created streamElement', this.streamElement);
     } catch (error) {
      console.log('[ERROR] 发送消息时出错:', error);
    }
    // 设置加载状态
    this.setLoadingState(true);

    try {
      // 构建请求体 (participant_id 会由 apiClient 自动注入)
      const requestBody = {
        user_message: message,
        conversation_history: this.getConversationHistory(),
        code_context: this.getCodeContext(),
        mode: mode,
        content_id: contentId
      };

      // 如果是测试模式，添加测试结果
      if (mode === 'sent2') {
        const sent2Results = this._getsent2Results();
        if (sent2Results) {
          requestBody.sent2_results = sent2Results;
        }
      }
      
      // 发送请求以触发后端处理，实际回复通过 WebSocket 返回
      // 等待请求返回（通常为确认/排队），错误时在 catch 中解锁按钮
      await api_client.post('/chat/ai/chat2', requestBody);


     
    } catch (error) {
      console.error('[ChatModule] 发送消息时出错:', error);
      this.addMessageToUI('ai', `抱歉，我无法回答你的问题。错误信息: ${error.message}`);
      // 请求失败（不会有 WebSocket 结果），需要解锁按钮
      this.setLoadingState(false);
    }
  }
 
     appendMessageContent(messageContentElement, content) {
    // 检查元素是否存在
    if (!messageContentElement) return;
    
    // 初始化缓冲
    if (!messageContentElement._renderBuffer) messageContentElement._renderBuffer = '';
    messageContentElement._renderBuffer += content;

    const messagesContainer = this.messagesContainer;

    // 如果已经有定时器就不重复开
    if (!messageContentElement._renderTimer) {
        messageContentElement._renderTimer = setInterval(() => {
            if (!messageContentElement._renderBuffer) return;

            // 全量渲染：拿到完整内容
            const fullText = messageContentElement._renderBuffer;

      // 每次都把整个内容重新解析
      messageContentElement.innerHTML = marked.parse(fullText);

      // 滚动到底部：如果正在生成且强制滚动开启，始终滚动；否则仅在接近底部时滚动
      try {
        const distanceFromBottom = messagesContainer.scrollHeight - messagesContainer.scrollTop - messagesContainer.clientHeight;
        if (this.autoScrollDuringGeneration) {
          messagesContainer.scrollTo({ top: messagesContainer.scrollHeight, behavior: 'auto' });
        } else {
          const threshold = 80;
          if (distanceFromBottom <= threshold) {
            const useSmooth = distanceFromBottom < threshold;
            messagesContainer.scrollTo({ top: messagesContainer.scrollHeight, behavior: useSmooth ? 'smooth' : 'auto' });
          }
        }
      } catch (e) {
        messagesContainer.scrollTop = messagesContainer.scrollHeight;
      }
        }, 100); // 每隔 2 秒全量渲染一次
    }

    // 在 stream_end 时调用，确保完整内容最终渲染
    messageContentElement._flushFn = () => {
        if (messageContentElement._renderBuffer) {
            messageContentElement.innerHTML = marked.parse(messageContentElement._renderBuffer);
        }
        if (messageContentElement._renderTimer) {
            clearInterval(messageContentElement._renderTimer);
            messageContentElement._renderTimer = null;
        }
    };
}
  /**
   * 添加消息到UI
   * @param {string} sender - 发送者 ('user' 或 'ai')
   * @param {string} content - 消息内容
   */
  addMessageToUI(sender, content, options = {}) {
    const { persist = true, mode = null, contentId = null } = options;
    if (!this.messagesContainer) return;

    // 确保content不是undefined或null
    const safeContent = content || "";

    const messageElement = document.createElement('div');
    messageElement.classList.add(`${sender}-message`);
    let aiContent;
    if (sender === 'user') {
      const contentDiv = document.createElement('div');
      contentDiv.className = 'markdown-content';
      contentDiv.textContent = safeContent;
      messageElement.innerHTML = `
        <div class="user-avatar">你</div>
        <div class="user-content">
          ${contentDiv.outerHTML}
        </div>
      `;
      //alert(safeContent);
    } else {
      messageElement.innerHTML = `
        <div class="ai-avatar">AI</div>
        <div class="ai-content">
          <div class="markdown-content"></div>
        </div>
      `;
      aiContent = messageElement.querySelector('.markdown-content');
      // 如果初始 content 非空，立刻进入增量渲染流程
      if (safeContent) {
        try {
          this.appendMessageContent(aiContent, safeContent);
        } catch (e) {
          console.warn('[ChatModule] append 初始 AI 内容失败，回退为 textContent', e);
          aiContent.textContent = safeContent;
        }
      }
    }

    this.messagesContainer.appendChild(messageElement);

    // 滚动到底部：如果正在生成且强制滚动开启则强制，否则仅在接近底部时滚动
    try {
      const distanceFromBottom = this.messagesContainer.scrollHeight - this.messagesContainer.scrollTop - this.messagesContainer.clientHeight;
      if (this.autoScrollDuringGeneration) {
        this.messagesContainer.scrollTop = this.messagesContainer.scrollHeight;
      } else {
        const threshold = 80;
        if (distanceFromBottom <= threshold) this.messagesContainer.scrollTop = this.messagesContainer.scrollHeight;
      }
    } catch (e) {
      // ignore
    }
    
    // 持久化消息 (对于AI消息，仅在非流式传输时保存，流式传输的消息由stream_end处理)
    try {
      if (persist) {
        const participantId = getParticipantId();
        if (participantId) {
          // 对于AI消息且在流式传输过程中，不立即保存，等待stream_end处理
          const isStreamingAI = sender === 'ai' && this.isLoading && this.aiMessageBuffer !== null;
          
          if (!isStreamingAI) {
            chatStorage.append(participantId, {
              role: sender === 'user' ? 'user' : 'assistant',
              content: safeContent,
              mode,
              contentId,
              ts: Date.now(),
            });
          }
        }
      }
    } catch (e) {
      console.warn('[ChatModule] 持久化消息失败:', e);
    }
    if (sender === 'ai') {
      console.log('返回内容', aiContent);
      return aiContent;
    }
  }
  
  /**
   * 设置加载状态
   * @param {boolean} loading - 是否加载中
   */
  setLoadingState(loading) {
    this.isLoading = loading;
    if (this.sendButton) {
      this.sendButton.disabled = loading;
      this.sendButton.textContent = loading ? '发送中...' : '提问';
    }
    
    // 添加或移除加载指示器
    if (loading) {
      const loadingElement = document.createElement('div');
      loadingElement.id = 'ai-loading';
      loadingElement.classList.add('ai-message');
      loadingElement.innerHTML = `
        <div class="ai-avatar">AI</div>
        <div class="ai-content">
          <div class="loading-dots">
            <span></span>
            <span></span>
            <span></span>
          </div>
        </div>
      `;
      this.messagesContainer.appendChild(loadingElement);
      if (this.autoScrollDuringGeneration) {
        this.messagesContainer.scrollTop = this.messagesContainer.scrollHeight;
      } else {
        const wasNearBottom = this.messagesContainer ? (this.messagesContainer.scrollHeight - this.messagesContainer.scrollTop - this.messagesContainer.clientHeight) <= 80 : true;
        if (wasNearBottom) this.messagesContainer.scrollTop = this.messagesContainer.scrollHeight;
      }
    } else {
      const loadingElement = document.getElementById('ai-loading');
      if (loadingElement) {
        loadingElement.remove();
      }
    }
  }

  /**
   * 获取测试结果
   * @returns {Array|null} 测试结果数组或null
   * @private
   */
  /**
   * 获取测试结果
   * @returns {Array|null} 测试结果数组或null
   * @private
   */
  _getsent2Results() {
    const resultsContainer = document.getElementById('sent2-results-content');
    if (!resultsContainer || !resultsContainer.innerHTML.trim()) {
      return null;
    }

    const results = [];
    const overallStatus = resultsContainer.classList.contains('sent2-result-passed') ? 'success' : 'error';

    // 提取主标题和副标题
    const mainHeader = resultsContainer.querySelector('h4');
    const subMessage = resultsContainer.querySelector('p');

    if (mainHeader) {
      results.push({
        status: overallStatus,
        message: mainHeader.textContent.trim()
      });
    }

    if (subMessage && subMessage.textContent.trim()) {
      results.push({
        status: 'info',
        message: subMessage.textContent.trim()
      });
    }

    // 提取详细信息
    const detailItems = resultsContainer.querySelectorAll('ul > li');
    detailItems.forEach(item => {
      results.push({
        status: overallStatus === 'success' ? 'info' : 'error', // 细节项跟随总体状态
        message: item.textContent.trim()
      });
    });

    return results.length > 0 ? results : null;
  }

  /**
   * 获取对话历史
   * @returns {Array} 对话历史数组
   */
  getConversationHistory() {
    if (!this.messagesContainer) {
      console.warn('[ChatModule] 消息容器未找到，无法获取对话历史');
      return [];
    }

    const history = [];
    // 获取所有消息元素（用户消息和AI消息，但不包括加载指示器）
    const messageElements = this.messagesContainer.querySelectorAll('.user-message, .ai-message:not(#ai-loading)');

    messageElements.forEach(element => {
      const isUserMessage = element.classList.contains('user-message');
      const isAiMessage = element.classList.contains('ai-message');

      if (isUserMessage || isAiMessage) {
        // 提取消息文本内容
        let textContent = '';
        const markdownContent = element.querySelector('.markdown-content');
        
        if (markdownContent) {
          // 如果是AI消息且有渲染缓冲区，优先使用缓冲区内容
          if (isAiMessage && markdownContent._renderBuffer) {
            textContent = markdownContent._renderBuffer;
          } else {
            // 否则使用元素的文本内容
            textContent = markdownContent.textContent || markdownContent.innerText || '';
          }
        } else {
          // 作为后备方案，尝试从其他内容元素获取文本
          const contentElement = element.querySelector('.user-content, .ai-content');
          if (contentElement) {
            textContent = contentElement.textContent || contentElement.innerText || '';
          }
        }

        // 添加到历史记录中
        history.push({
          role: isUserMessage ? 'user' : 'assistant',
          content: textContent.trim()
        });
      }
    });

    return history;
  }

  /**
   * 获取代码上下文
   * @returns {Object} 代码上下文对象
   */
  getCodeContext() {
    // 尝试从全局编辑器状态获取代码
    try {
      if (window.editorState) {
        return {
          html: window.editorState.htmlEditor?.getValue() || '',
          css: window.editorState.cssEditor?.getValue() || '',
          js: window.editorState.jsEditor?.getValue() || ''
        };
      }
    } catch (e) {
      console.warn('[ChatModule] 获取代码上下文时出错:', e);
    }
    
    // 如果无法获取，返回空字符串
    return {
      html: '',
      css: '',
      js: ''
    };
  }

}

// 导出单例
const chatModule = new ChatModule();
export default chatModule;<|MERGE_RESOLUTION|>--- conflicted
+++ resolved
@@ -34,11 +34,7 @@
       console.log("[ChatModule]stream_start");
       // 展示AI回复
       //console.log("[ChatModule] 收到AI结果:", msg);
-<<<<<<< HEAD
-      //this.setLoadingState(false);
-=======
       //this.setLoadingState(true);
->>>>>>> 8e456b5d
       // 收到结果后解除加载状态，解锁“提问”按钮
       //this.setLoadingState(false);
       // 双重保证：收到结果时清空输入框（即使发送时已清空）
@@ -95,15 +91,6 @@
 //stream_end
 websocket.subscribe("stream_end", (msg) => {
       console.log('[ChatModule] stream_end raw msg:', msg);
-<<<<<<< HEAD
-      if (!this.streamElement) {
-        // 尝试恢复最后一个 AI 元素
-        const lastAi = this.messagesContainer && this.messagesContainer.querySelector('.ai-message:last-of-type .markdown-content');
-        if (lastAi) {
-          this.streamElement = lastAi;
-        }
-      }
-=======
       // if (!this.streamElement) {
       //   // 尝试恢复最后一个 AI 元素
       //   const lastAi = this.messagesContainer && this.messagesContainer.querySelector('.ai-message:last-of-type .markdown-content');
@@ -111,7 +98,6 @@
       //     this.streamElement = lastAi;
       //   }
       // }
->>>>>>> 8e456b5d
     
       if (this.streamElement) {
         let finalChunk = '';
@@ -140,12 +126,6 @@
             this.streamElement._flushFn();
           }
         }
-<<<<<<< HEAD
-      }
-    // 生成结束：关闭强制滚动
-    this.autoScrollDuringGeneration = false;
-    this.setLoadingState(false);
-=======
 
         // 将完整消息保存到localStorage
         if (this.aiMessageBuffer !== null) {
@@ -166,7 +146,6 @@
         }
       }
       this.setLoadingState(false);
->>>>>>> 8e456b5d
       if (this.inputElement) this.inputElement.value = '';
       this.streamElement = null;
       // 清空缓冲区
