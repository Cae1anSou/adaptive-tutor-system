// frontend/js/modules/config.js

// A globally accessible object to hold configuration.
export const AppConfig = {
  api_base_url: "/api/v1"
  //  model_name_for_display:null
};

/**
 * Fetches configuration from the backend.
 * Should be called once when the application starts.
 */

export async function initializeConfig() {
  try {
<<<<<<< HEAD
            const response = await fetch(`${window.FrontendConfig.getApiBaseUrl()}/config/`);
=======
    const response = await fetch('/api/v1/config');
>>>>>>> 46024135
    const result = await response.json();

    if (result.code !== 200) {
      throw new Error(result.message);
    }

    Object.assign(AppConfig, result.data);
    console.log("Frontend configuration loaded:", AppConfig);
  } catch (error) {
    console.error("Could not initialize frontend configuration:", error);
  }
}<|MERGE_RESOLUTION|>--- conflicted
+++ resolved
@@ -13,11 +13,7 @@
 
 export async function initializeConfig() {
   try {
-<<<<<<< HEAD
-            const response = await fetch(`${window.FrontendConfig.getApiBaseUrl()}/config/`);
-=======
-    const response = await fetch('/api/v1/config');
->>>>>>> 46024135
+    const response = await fetch(`${window.FrontendConfig.getApiBaseUrl()}/config/`);
     const result = await response.json();
 
     if (result.code !== 200) {
