import { encryptWithTimestamp, decryptWithTimestamp, simpleParamDecode } from './encryption.js';

// 存储最后一个来源页面
let lastReferrer = null;

/**
 * 记录来源页面（在页面加载时调用）
 */
export function trackReferrer() {
    // 记录当前页面作为下一个页面的来源
    lastReferrer = `${window.location.pathname}${window.location.search}${window.location.hash}`;
    console.log('记录来源页面:', lastReferrer);
}
/**
 * 安全的页面跳转
 * @param {string} url - 目标URL
 * @param {string} id - 要传递的参数
 * @param {boolean} encryptData - 是否加密参数
 * @param {boolean} addReturn - 是否添加返回参数（仅测试页面使用）
 */
export function navigateTo(url, id = null, encryptData = true, addReturn = false) {
    let targetUrl = url;

    if (id) {
        let paramValue;
        if (encryptData) {
            paramValue = encryptWithTimestamp(id);
        } else {
            paramValue = id;
        }
        targetUrl += `?topic=${encodeURIComponent(paramValue)}`;

        // 只有在测试页面且明确要求时才添加返回参数
        if (addReturn && url.includes('test_page.html')) {
            const returnUrl = lastReferrer || '/pages/knowledge_graph.html';
            targetUrl += `&return=${encodeURIComponent(returnUrl)}`;
            console.log('添加返回参数:', returnUrl);
        }
    }

    console.log('[DEBUG] navigateTo被调用，参数:', { url, id, encryptData, addReturn });
    console.log('[DEBUG] 最终URL:', targetUrl);
    window.location.href = targetUrl;
}

/**
 * 获取URL参数
 * @param {string} name - 参数名
 * @param {boolean} decryptData - 是否尝试解密参数
 * @returns {Object|string} 参数值
 */
export function getUrlParam(name, decryptData = true) {
    const urlParams = new URLSearchParams(window.location.search);
    const param = urlParams.get(name);

    if (!param) return null;

    if (decryptData) {
        try {
            // 先解码URL编码
            const decodedParam = decodeURIComponent(param);

            // 尝试解密
            const result = decryptWithTimestamp(decodedParam);

            if (result.isValid) {
                return result;
            } else {
                // 如果解密失败或过期，尝试备用解析方法
                console.warn('解密失败或参数过期，尝试备用解析');
                return simpleParamDecode(decodedParam);
            }
        } catch (error) {
            console.warn('参数解密失败，使用备用解析:', error);
            return simpleParamDecode(param);
        }
    }

    // 不解密时直接返回
    return param;
}

/**
 * 获取返回URL（仅测试页面使用）
 */
export function getReturnUrl() {
    const urlParams = new URLSearchParams(window.location.search);
    const returnUrl = urlParams.get('return');

    if (returnUrl) {
        return decodeURIComponent(returnUrl);
    }
<<<<<<< HEAD

    // 默认返回知识图谱
    return '/pages/knowledge_graph.html';
=======
    
    // 默认返回注册界面
    return '/pages/index.html';
>>>>>>> a65f14e4
}

/**
 * 返回上一页
 */
export function goBack() {
    const returnUrl = getReturnUrl();

    // 如果当前是测试页面且有返回URL，使用快速返回
    if (window.location.pathname.includes('test_page.html') && returnUrl) {
        console.log('快速返回到:', returnUrl);
        window.location.href = returnUrl;
    }
    // 如果是学习页面，固定返回知识图谱
    else if (window.location.pathname.includes('learning_page.html')) {
        console.log('返回知识图谱');
        window.location.href = '/pages/index.html';
    }
    // 其他情况使用浏览器历史
    else if (window.history.length > 1) {
        window.history.back();
    } else {
        // 如果没有历史记录，跳转到首页
        window.location.href = '/index.html';
    }
}

/**
 * 设置标题点击事件
 * @param {string} targetUrl - 点击标题后跳转的URL
 */
export function setupHeaderTitle(targetUrl) {
    const headerTitle = document.getElementById('headerTitle');
    if (headerTitle) {
        headerTitle.style.cursor = 'pointer';
        headerTitle.addEventListener('click', () => {
            navigateTo(targetUrl);
        });
    }
}

/**
 * 设置返回按钮
 */
export function setupBackButton() {
    const backButton = document.getElementById('backButton');
    if (backButton) {
        backButton.addEventListener('click', goBack);
    }
}

/**
 * 调试函数：显示当前URL参数信息
 */
export function debugUrlParams() {
    const params = new URLSearchParams(window.location.search);
    console.log('URL参数:', Object.fromEntries(params.entries()));

    if (window.location.pathname.includes('test_page.html')) {
        console.log('返回URL:', getReturnUrl());
    }
}<|MERGE_RESOLUTION|>--- conflicted
+++ resolved
@@ -90,15 +90,10 @@
     if (returnUrl) {
         return decodeURIComponent(returnUrl);
     }
-<<<<<<< HEAD
 
     // 默认返回知识图谱
     return '/pages/knowledge_graph.html';
-=======
-    
-    // 默认返回注册界面
-    return '/pages/index.html';
->>>>>>> a65f14e4
+
 }
 
 /**
