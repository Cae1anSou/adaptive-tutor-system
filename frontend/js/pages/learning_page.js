
// ==================== 导入模块 ====================
// 导入配置模块
import { AppConfig, buildBackendUrl, initializeConfig } from '../modules/config.js';
import { MiniKnowledgeGraph } from '../modules/mini_knowledge_graph.js';
<<<<<<< HEAD
import { setupHeaderTitle, setupBackButton, getUrlParam, trackReferrer,navigateTo } from '../modules/navigation.js';
=======
import { setupHeaderTitle, setupBackButton, getUrlParam, trackReferrer, navigateTo } from '../modules/navigation.js';
>>>>>>> c31f9e9d
// 导入功能模块
import {
    renderTopicContent,
    setTopicData,
    getTopicData
} from '../modules/docs_module.js';

import {
    createSelectorBridge,
    initIframeSelector,
    handleStartSelector,
    stopSelector,
    initBridge,
    handleCumulativeToggle,
    handleShowSource,
    handleError
} from '../modules/iframe-selector.js';

// 导入行为追踪器
import tracker from '../modules/behavior_tracker.js';
tracker.init({
    user_idle: true,
    page_click: true,
});

// 导入聊天模块
import chatModule from '../modules/chat.js';

// 导入API客户端
import '../api_client.js';

//导入websocket模块
import websocket from '../modules/websocket_client.js';

console.log('learning_page.js 开始加载...');

// ==================== 变量定义 ====================
let bridge = null;
let allowedElements = {
    cumulative: [],
    current: []
};
let currentTopicId = '1_1'; // 默认主题ID
let selectedElementInfo = null; // 保存当前选中的元素信息

// 模块实例
let knowledgeModule = null;

// 统一的初始化状态管理
const AppState = {
    isInitialized: false,
    isDataLoaded: false,
    initPromise: null
};

const miniGraph = new MiniKnowledgeGraph('containerId', {
  height: 200,
  nodeSize: 20,
  chapterNodeSize: 30,
  fontSize: 10
});

// 应用数据存储，用于管理API数据
const AppDataStore = {
    // API数据缓存
    apiData: {
        topicContent: null,      // 主题内容数据
        allowedElements: null,   // 可选元素数据
        userProgress: null       // 用户进度数据
    },
    
    // 设置数据
    setData(key, data) {
        this.apiData[key] = data;
        console.log(`[AppDataStore] 设置数据 ${key}:`, data);
    },
    
    // 获取数据
    getData(key) {
        const data = this.apiData[key];
        console.log(`[AppDataStore] 获取数据 ${key}:`, data);
        return data;
    },
    
    // 检查数据是否已加载
    isDataLoaded(key) {
        return this.apiData[key] !== null;
    },
    
    // 清空数据
    clearData() {
        this.apiData = {
            topicContent: null,
            allowedElements: null,
            userProgress: null
        };
        console.log('[AppDataStore] 数据已清空');
    }
};

// ==================== 全局初始化 ====================
// iframe加载状态管理
let iframeLoadProcessed = false;

// 为行为追踪器设置participant_id（如果不存在则使用默认值）
if (!window.participantId) {
    window.participantId = 'user123'; // 默认用户ID，实际应用中应该从session获取
}

// 确保localStorage中有participant_id，供api_client.js使用
if (!localStorage.getItem('participant_id')) {
    localStorage.setItem('participant_id', 'user123');
}

// ==================== 主应用初始化 ====================
async function initMainApp() {
    // 防止重复初始化的检查
    if (AppState.isInitialized) {
        console.log('主应用已经初始化过，跳过重复初始化');
        return;
    }
    
    // 如果正在初始化，等待完成
    if (AppState.initPromise) {
        console.log('主应用正在初始化中，等待完成');
        return AppState.initPromise;
    }
    
    // 创建初始化Promise
    AppState.initPromise = (async () => {
        try {
            // 标记为已初始化（立即设置，防止重复执行）
            AppState.isInitialized = true;
            
            console.log('开始初始化主应用...');
            
            // 获取必要的DOM元素
            const { startButton, stopButton, iframe } = getRequiredDOMElements();
            if (!startButton || !stopButton || !iframe) {
                throw new Error('必要的DOM元素未找到');
            }
            
            // 初始化按钮状态
            startButton.disabled = true;

            // 获取topicId并更新页面标题
            const topicId = getTopicIdFromURL();
            updatePageTitle(topicId);

            try {
                // 加载所有数据
                await loadAllData(topicId);

                // 初始化各个模块
                await initializeModules(topicId);

                // 初始化UI事件
                initializeUIEvents(iframe);

                // 启用按钮
                startButton.disabled = false;

                console.log('主应用初始化完成');

            } catch (error) {
                console.error('数据加载失败，使用默认配置:', error);
                //await handleInitializationFailure(topicId);
                startButton.disabled = false;
            }

        } catch (error) {
            console.error('主应用初始化失败:', error);
            // 重置初始化状态，允许重试
            AppState.isInitialized = false;
            AppState.initPromise = null;
            throw error;
        }
    })();

    return AppState.initPromise;
}

// 获取必要的DOM元素
function getRequiredDOMElements() {
    const startButton = document.getElementById('startSelector');
    const stopButton = document.getElementById('stopSelector');
    const iframe = document.getElementById('element-selector-iframe');

    return { startButton, stopButton, iframe };
}

// 从URL获取topicId
function getTopicIdFromURL() {
    const topicData = getUrlParam('topic');
    const topicId = (topicData && topicData.id) ? topicData.id : '1_1'; // 使用默认值
    currentTopicId = topicId;
    return topicId;
}

// 更新页面标题
function updatePageTitle(topicId) {
    const headerTitle = document.querySelector('.header-title');
    if (headerTitle) {
        headerTitle.textContent = `学习 - ${topicId}`;
    }
}

// 加载所有数据
async function loadAllData(topicId) {
    console.log('[MainApp] 开始加载所有数据...');
    console.log('[MainApp] 当前topicId:', topicId);

    // 获取学习内容数据
    const topicContent = await fetchTopicContent(topicId);

    // 获取用户进度数据
    const userProgress = await fetchUserProgress();

    // 解析可选元素数据
    const elementsData = getAllowedElementsFromData(topicContent, topicId);

    // 存储所有数据
    AppDataStore.setData('topicContent', topicContent);
    AppDataStore.setData('userProgress', userProgress);
    AppDataStore.setData('allowedElements', elementsData);

    // 设置全局变量
    allowedElements = elementsData;

    console.log('[MainApp] 数据加载完成:', {
        topicContent: topicContent.title,
        elementsCount: elementsData.current.length,
        progress: userProgress?.data?.completed_topics?.length || 0
    });
}

// 获取学习内容数据
async function fetchTopicContent(topicId) {
    const apiUrl = buildBackendUrl(`/learning-content/${topicId}`);
    console.log('[MainApp] 学习内容API请求地址:', apiUrl);

    const response = await fetch(apiUrl);
    const data = await response.json();

    if (data.code !== 200 || !data.data) {
        throw new Error('学习内容API返回数据格式错误');
    }

    return data.data;
}

// 获取用户进度数据
async function fetchUserProgress() {
    // 从localStorage或session获取用户ID
    const userId = localStorage.getItem('participant_id') || 'user123';
    const progressUrl = buildBackendUrl(`/progress/participants/${userId}/progress`);
    console.log('[MainApp] 进度API请求地址:', progressUrl);

    try {
        const response = await fetch(progressUrl);
        const data = await response.json();
        return data;
    } catch (error) {
        console.warn('[MainApp] 获取用户进度失败:', error);
        return null;
    }
}

// 初始化各个模块
async function initializeModules(topicId) {
    // 初始化知识点模块
    knowledgeModule = new KnowledgeModule();
    console.log('[MainApp] 知识点模块初始化完成');

    // 初始化简化知识图谱
    try {
        const miniGraph = new MiniKnowledgeGraph('miniGraphContainer', {
        height: 200,
        nodeSize: 20,
        chapterNodeSize: 30,
        fontSize: 10
        });
        await miniGraph.init();
        console.log('[MainApp] 简化知识图谱初始化完成');
    } catch (error) {
        console.error('[MainApp] 简化知识图谱初始化失败:', error);
    }


    // 初始化聊天模块
    try {
        chatModule.init('learning', topicId);
        console.log('[MainApp] 聊天模块初始化完成');

        // 统一处理AI头像显示（立即执行）
        unifyAIAvatars();

        // 设置全局AI头像监控器
        setupAIAvatarObserver();

        // 再次延迟执行，确保所有元素都已加载
        setTimeout(() => {
            console.log('[MainApp] 延迟执行AI头像统一处理');
            unifyAIAvatars();
        }, 500);
    } catch (error) {
        console.error('[MainApp] 聊天模块初始化失败:', error);
    }

    //初始化websocket模块
    try{
        websocket.connect();
        console.log('[MainApp] WebSocket模块初始化完成');
    }
    catch(error){
        console.error('[MainApp] WebSocket模块初始化失败:', error);
    }

    // 更新页面标题为实际内容标题
    const topicContent = AppDataStore.getData('topicContent');
    if (topicContent?.title) {
        const headerTitle = document.querySelector('.header-title');
        if (headerTitle) {
            headerTitle.textContent = topicContent.title;
            console.log('页面标题已更新为:', topicContent.title);
        }
    }

    // 渲染知识点内容
    if (topicContent?.levels) {
        setTopicData(topicContent);
        renderTopicContent();
    }
}

// 初始化UI事件
function initializeUIEvents(iframe) {
    // 初始化iframe事件监听（只绑定一次）
    initIframeEvents(iframe);

    // 初始化所有事件监听器
    initEventListeners();

    // 初始化iframe选择器
    initIframeSelector();
}

// 处理初始化失败的情况
// async function handleInitializationFailure(topicId) {
//     console.log('[MainApp] 使用默认配置进行初始化...');

//     // 设置默认元素
//     allowedElements = {
//         cumulative: ['div', 'span', 'p', 'h1', 'h2', 'h3'],
//         current: ['div', 'span', 'p']
//     };

//     // 初始化知识点模块
//     knowledgeModule = new KnowledgeModule();
//     console.log('[MainApp] 知识点模块初始化完成（失败后）');

    // 初始化聊天模块 - 已注释
    // try {
    //     chatModule.init('learning', topicId);
    //     console.log('[MainApp] 聊天模块初始化完成（失败后）');
    // } catch (error) {
    //     console.error('[MainApp] 聊天模块初始化失败（失败后）:', error);
    // }
// }

// ==================== 功能模块 ====================

/**
 * 统一处理AI头像显示
 * 确保所有AI头像都使用机器人图标而不是文字
 */
function unifyAIAvatars() {
    console.log('[MainApp] 开始统一处理AI和用户头像显示');

    // 处理AI头像
    const aiAvatars = document.querySelectorAll('.ai-avatar');
    console.log(`[MainApp] 找到 ${aiAvatars.length} 个AI头像元素`);

    let aiReplacedCount = 0;
    aiAvatars.forEach((avatar, index) => {
        // 检查是否已经包含iconify-icon
        const existingIcon = avatar.querySelector('iconify-icon');
        if (existingIcon) {
            console.log(`[MainApp] AI头像 ${index + 1} 已经使用图标，跳过`);
            return;
        }

        // 检查是否包含"AI"文字
        if (avatar.textContent.trim() === 'AI') {
            console.log(`[MainApp] 替换AI头像 ${index + 1} 的文字为机器人图标`);
            avatar.innerHTML = '<iconify-icon icon="mdi:robot" width="20" height="20"></iconify-icon>';
            aiReplacedCount++;
        }
    });

    // 处理用户头像
    const userAvatars = document.querySelectorAll('.user-avatar');
    console.log(`[MainApp] 找到 ${userAvatars.length} 个用户头像元素`);

    let userReplacedCount = 0;
    userAvatars.forEach((avatar, index) => {
        // 检查是否已经包含iconify-icon
        const existingIcon = avatar.querySelector('iconify-icon');
        if (existingIcon) {
            console.log(`[MainApp] 用户头像 ${index + 1} 已经使用图标，跳过`);
            return;
        }

        // 检查是否包含"你"文字
        if (avatar.textContent.trim() === '你') {
            console.log(`[MainApp] 替换用户头像 ${index + 1} 的文字为用户图标`);
            avatar.innerHTML = '<iconify-icon icon="mdi:account" width="20" height="20"></iconify-icon>';
            userReplacedCount++;
        }
    });

    console.log(`[MainApp] 共替换了 ${aiReplacedCount} 个AI头像和 ${userReplacedCount} 个用户头像`);

    // 重写chatModule的addMessageToUI方法以确保新消息也使用图标
    if (chatModule && typeof chatModule.addMessageToUI === 'function') {
        const originalAddMessageToUI = chatModule.addMessageToUI.bind(chatModule);

        chatModule.addMessageToUI = function(sender, content) {
            // 调用原始方法
            originalAddMessageToUI(sender, content);

            // 处理新生成的头像
            setTimeout(() => {
                if (sender === 'ai') {
                    // 处理AI头像
                    const newAiAvatars = document.querySelectorAll('.ai-avatar');
                    newAiAvatars.forEach(avatar => {
                        if (avatar.textContent.trim() === 'AI' && !avatar.querySelector('iconify-icon')) {
                            console.log('[MainApp] 替换新生成的AI头像为机器人图标');
                            avatar.innerHTML = '<iconify-icon icon="mdi:robot" width="20" height="20"></iconify-icon>';
                        }
                    });
                } else if (sender === 'user') {
                    // 处理用户头像
                    const newUserAvatars = document.querySelectorAll('.user-avatar');
                    newUserAvatars.forEach(avatar => {
                        if (avatar.textContent.trim() === '你' && !avatar.querySelector('iconify-icon')) {
                            console.log('[MainApp] 替换新生成的用户头像为用户图标');
                            avatar.innerHTML = '<iconify-icon icon="mdi:account" width="20" height="20"></iconify-icon>';
                        }
                    });
                }
            }, 0);
        };

        console.log('[MainApp] 已重写chatModule.addMessageToUI方法以确保头像一致性');
    } else {
        console.warn('[MainApp] chatModule不可用，无法重写addMessageToUI方法');
    }

    console.log('[MainApp] AI和用户头像统一处理完成');
}

/**
 * 全局头像监控器
 * 监控DOM变化，自动处理新添加的AI和用户头像
 */
function setupAIAvatarObserver() {
    console.log('[MainApp] 设置全局头像监控器（AI+用户）');

    // 创建MutationObserver来监控DOM变化
    const observer = new MutationObserver((mutations) => {
        mutations.forEach((mutation) => {
            if (mutation.type === 'childList') {
                mutation.addedNodes.forEach((node) => {
                    if (node.nodeType === Node.ELEMENT_NODE) {
                        // 检查新添加的节点是否包含AI头像
                        let aiAvatars = node.querySelectorAll ? Array.from(node.querySelectorAll('.ai-avatar')) : [];
                        if (node.classList && node.classList.contains('ai-avatar')) {
                            aiAvatars.push(node);
                        }

                        // 检查新添加的节点是否包含用户头像
                        let userAvatars = node.querySelectorAll ? Array.from(node.querySelectorAll('.user-avatar')) : [];
                        if (node.classList && node.classList.contains('user-avatar')) {
                            userAvatars.push(node);
                        }

                        // 处理AI头像
                        aiAvatars.forEach(avatar => {
                            if (avatar.textContent.trim() === 'AI' && !avatar.querySelector('iconify-icon')) {
                                console.log('[MainApp] 监控器检测到新的AI头像，自动替换为机器人图标');
                                avatar.innerHTML = '<iconify-icon icon="mdi:robot" width="20" height="20"></iconify-icon>';
                            }
                        });

                        // 处理用户头像
                        userAvatars.forEach(avatar => {
                            if (avatar.textContent.trim() === '你' && !avatar.querySelector('iconify-icon')) {
                                console.log('[MainApp] 监控器检测到新的用户头像，自动替换为用户图标');
                                avatar.innerHTML = '<iconify-icon icon="mdi:account" width="20" height="20"></iconify-icon>';
                            }
                        });
                    }
                });
            }
        });
    });

    // 开始监控整个文档的子节点变化
    observer.observe(document.body, {
        childList: true,
        subtree: true
    });

    console.log('[MainApp] 全局头像监控器已启动（AI+用户）');
}

// 知识点管理模块
class KnowledgeModule {
    constructor(options = {}) {
        this.levelCards = [];
        this.knowledgePanel = null;
        this.activeLevel = null;
        this.levelEnterTime = null;
        this.options = {
            ...options
        };

        this.init();
    }

    // 初始化知识点模块
    init() {
        console.log('[KnowledgeModule] 开始初始化知识点模块');

        // 获取知识点面板和卡片元素
        this.knowledgePanel = document.querySelector('.knowledge-panel');
        this.levelCards = document.querySelectorAll('.level-card');

        console.log('[KnowledgeModule] 找到知识点面板:', this.knowledgePanel);
        console.log('[KnowledgeModule] 找到卡片数量:', this.levelCards.length);

        if (!this.knowledgePanel) {
            console.error('[KnowledgeModule] 知识点面板元素未找到');
            return;
        }

        if (this.levelCards.length === 0) {
            console.warn('[KnowledgeModule] 未找到知识点卡片');
            return;
        }

        // 绑定事件监听器
        this.bindEvents();

        // 绑定键盘事件
        this.bindKeyboardEvents();

        console.log('[KnowledgeModule] 知识点模块初始化完成');
    }

    // 绑定事件监听器
    bindEvents() {
        console.log('[KnowledgeModule] 开始绑定事件，找到卡片数量:', this.levelCards.length);

        this.levelCards.forEach((card, index) => {
            console.log(`[KnowledgeModule] 为卡片 ${index + 1} (level ${card.dataset.level}) 绑定点击事件`);

            card.addEventListener('click', (event) => {
                console.log(`[KnowledgeModule] 卡片 ${index + 1} 被点击了！`);
                event.preventDefault();
                event.stopPropagation();
                this.handleCardClick(card);
            });
        });

        console.log('[KnowledgeModule] 事件绑定完成');
    }

    // 绑定键盘事件
    bindKeyboardEvents() {
        document.addEventListener('keydown', (event) => {
            if (event.key === 'Escape') {
                const isExpanded = this.knowledgePanel.classList.contains('expanded');
                if (isExpanded) {
                    console.log('[KnowledgeModule] 检测到ESC键，退出展开模式');
                    // 收起所有卡片
                    this.levelCards.forEach(card => {
                        card.classList.remove('expanded');
                        card.classList.add('collapsed');
                    });
                    // 收起知识点面板
                    this.knowledgePanel.classList.remove('expanded');
                }
            }
        });
    }

    // 处理卡片点击事件
    handleCardClick(clickedCard) {
        const level = parseInt(clickedCard.dataset.level, 10);
        const isExpanded = this.knowledgePanel.classList.contains('expanded');

        if (!isExpanded) {
            // Entering a new level
            if (this.activeLevel !== null && this.activeLevel !== level) {
                this.logLevelLeaveEvent(this.activeLevel);
            }
            this.logLevelEnterEvent(level);
            this.activeLevel = level;
            this.levelEnterTime = Date.now();

            this.levelCards.forEach(card => {
                card.classList.remove('expanded');
                card.classList.add('collapsed');
            });
            clickedCard.classList.remove('collapsed');
            clickedCard.classList.add('expanded');
            this.knowledgePanel.classList.add('expanded');
        } else {
            // Leaving the current level
            if (this.activeLevel !== null) {
                this.logLevelLeaveEvent(this.activeLevel);
                this.activeLevel = null;
                this.levelEnterTime = null;
            }

            this.levelCards.forEach(card => {
                card.classList.remove('expanded');
                card.classList.add('collapsed');
            });
            this.knowledgePanel.classList.remove('expanded');
        }
    }

    // 展开指定等级的卡片
    expandLevel(level) {
        const targetCard = document.querySelector(`.level-card[data-level="${level}"]`);
        if (targetCard) {
            this.handleCardClick(targetCard);
        }
    }

    // 收起所有卡片
    collapseAll() {
        this.levelCards.forEach(card => {
            card.classList.remove('expanded');
            card.classList.add('collapsed');
        });

        if (this.knowledgePanel) {
            this.knowledgePanel.classList.remove('expanded');
        }
    }

    logLevelEnterEvent(level) {
        tracker.logEvent('knowledge_level_access', {
            topic_id: currentTopicId,
            level: level,
            action: 'enter'
        });
    }

    logLevelLeaveEvent(level) {
        const duration = Date.now() - this.levelEnterTime;
        tracker.logEvent('knowledge_level_access', {
            topic_id: currentTopicId,
            level: level,
            action: 'leave',
            duration_ms: duration
        });
    }
}

// ==================== 事件处理函数 ====================

// iframe事件初始化
function initIframeEvents(iframe) {
    // 只绑定一次
    if (iframe.hasAttribute('data-load-event-bound')) {
        return;
    }

    iframe.setAttribute('data-load-event-bound', 'true');

    iframe.addEventListener('load', function () {
        // 防止重复处理iframe加载事件
        if (iframeLoadProcessed) {
            console.log('iframe加载事件已处理过，跳过重复处理');
            return;
        }

        // 标记为已处理（立即设置，防止重复执行）
        iframeLoadProcessed = true;

        console.log('预览框架已加载:', iframe.src);
        showStatus('info', '预览页面已加载，选择器已就绪');

        // 初始化桥接
        setTimeout(() => {
            bridge = initBridge(createSelectorBridge,
                createElementSelectedWithTracking(),
                (error) => handleError(error, showStatus, () => stopSelector(bridge))
            );
            // 初始化行为追踪器
            initBehaviorTracker();
        }, 100);
    });

    // 检查iframe是否已经加载完成
    if (iframe.contentDocument && iframe.contentDocument.readyState === 'complete') {
        iframeLoadProcessed = true;
        setTimeout(() => {
            bridge = initBridge(createSelectorBridge,
                createElementSelectedWithTracking(),
                (error) => handleError(error, showStatus, () => stopSelector(bridge))
            );
            // 初始化行为追踪器
            initBehaviorTracker();
        }, 100);
    }
}

// 事件监听器初始化
function initEventListeners() {
    const startButton = document.getElementById('startSelector');
    const stopButton = document.getElementById('stopSelector');
    const cumulativeToggle = document.getElementById('cumulativeToggle');
    const showSourceBtn = document.getElementById('showSourceBtn');
    const tabKnowledge = document.getElementById('tab-knowledge');
    const tabCode = document.getElementById('tab-code');
    const knowledgeContent = document.getElementById('knowledge-content');
    const codeContent = document.getElementById('code-content');
    const askAIButton = document.getElementById('askAIButton');
    const clearSelectionButton = document.getElementById('clearSelectionButton');

    // 初始化按钮状态：确保询问AI按钮默认隐藏
    if (askAIButton) {
        askAIButton.style.display = 'none';
        askAIButton.style.visibility = 'hidden';
        askAIButton.classList.remove('show');
        console.log('初始化：询问AI按钮已隐藏');
    }

    // 启动选择器
    if (startButton) {
        startButton.addEventListener('click', () => {
            handleStartSelector(allowedElements, bridge, showStatus);
            // 切换按钮状态：隐藏选取元素按钮，显示停止选择按钮
            if (startButton && stopButton) {
                startButton.style.display = 'none';
                stopButton.style.display = 'flex';
            }
        });
    }

    // 停止选择器
    if (stopButton) {
        stopButton.addEventListener('click', () => {
            stopSelector(bridge);
            // 切换按钮状态：显示选取元素按钮，隐藏停止选择按钮
            if (startButton && stopButton) {
                startButton.style.display = 'flex';
                stopButton.style.display = 'none';
            }
            // 注意：不隐藏AI询问按钮，让它保持显示状态
            // AI按钮的显示状态基于是否有选中的元素（selectedElementInfo），而不是选择器状态
            // 只有点击“清除选择”按钮时才会隐藏AI按钮
        });
    }

    // AI询问按钮
    if (askAIButton) {
        askAIButton.addEventListener('click', () => {
            askAIAboutElement();
        });
    }

    // 清除选择按钮
    if (clearSelectionButton) {
        clearSelectionButton.addEventListener('click', () => {
            // 清除选中的元素信息
            selectedElementInfo = null;

            // 隐藏AI询问按钮（重置为默认隐藏状态）
            if (askAIButton) {
                askAIButton.classList.remove('show');
                askAIButton.style.display = 'none';
                askAIButton.style.visibility = 'hidden';
                console.log('清除选择：询问AI按钮已隐藏');
            }

            // 隐藏清除选择按钮
            clearSelectionButton.style.display = 'none';
            clearSelectionButton.style.visibility = 'hidden';
            
            // 显示选取元素按钮
            const startButton = document.getElementById('startSelector');
            if (startButton) {
                startButton.style.display = 'flex';
                console.log('清除选择：选取元素按钮已显示');
            }

            // 清空代码面板
            const codeContent = document.getElementById('code-content');
            if (codeContent) {
                codeContent.innerHTML = '<h2>选中元素代码</h2><pre id="selectedElementCode"></pre>';
            }
        });
    }

    // 初始化开关事件监听器
    if (cumulativeToggle) {
        cumulativeToggle.addEventListener('change', () => handleCumulativeToggle(allowedElements, showStatus, bridge));

        // 设置开关的初始状态信息显示
        const isInitiallyChecked = cumulativeToggle.checked;
        console.log('[MainApp] 开关初始状态:', isInitiallyChecked);
    }

    // Tab切换
    if (tabKnowledge && tabCode) {
        tabKnowledge.addEventListener('click', () => {
            if (knowledgeContent) knowledgeContent.style.display = '';
            if (codeContent) codeContent.style.display = 'none';
            tabKnowledge.classList.add('active');
            tabCode.classList.remove('active');
        });

        tabCode.addEventListener('click', () => {
            if (knowledgeContent) knowledgeContent.style.display = 'none';
            if (codeContent) codeContent.style.display = '';
            tabCode.classList.add('active');
            tabKnowledge.classList.remove('active');
        });
    }

    // 返回源代码按钮
    if (showSourceBtn) {
        showSourceBtn.addEventListener('click', handleShowSource);
    }

    // 开始测试按钮
    const startTestButton = document.getElementById('start-test-button');
    if (startTestButton) {
        startTestButton.addEventListener('click', () => {
            // 获取当前主题ID
            const topicId = getTopicIdFromURL();
            // 跳转到测试页面并传递topicId参数
            const testPageUrl = `../pages/test_page.html?topic=${topicId}`;
            console.log('[MainApp] 跳转到测试页面:', testPageUrl);
            navigateTo('/pages/test_page.html', topicId, true, true);
        });
    }
}

// 行为追踪器初始化
function initBehaviorTracker() {
    try {
        console.log('[MainApp] 开始初始化行为追踪器...');

        // 初始化元素选择器行为追踪
        // tracker.initDOMSelector('startSelector', 'stopSelector', 'element-selector-iframe');

        // 初始化AI聊天行为追踪
        tracker.initChat('send-message', '#user-message', 'learning', currentTopicId);

        // 初始化闲置和焦点检测
        // tracker.initIdleAndFocus();

        console.log('[MainApp] 行为追踪器初始化完成');
    } catch (error) {
        console.error('[MainApp] 行为追踪器初始化失败:', error);
    }
}

// 创建带行为追踪的元素选择处理函数
function createElementSelectedWithTracking() {
    return function(elementInfo, showStatus) {
        console.log('元素选择处理函数被调用，选中的元素信息:', elementInfo);

        // 保存选中的元素信息
        selectedElementInfo = elementInfo;
        console.log('[DEBUG] selectedElementInfo 已更新为:', selectedElementInfo);
        
        // 自动切换按钮状态
        const startButton = document.getElementById('startSelector');
        const stopButton = document.getElementById('stopSelector');
        const askAIButton = document.getElementById('askAIButton');
        const clearSelectionButton = document.getElementById('clearSelectionButton');

        console.log('获取到的按钮元素:', {startButton, stopButton, askAIButton, clearSelectionButton});

        // 选中元素后，不显示选取元素按钮
        if (startButton && stopButton) {
            startButton.style.display = 'none';
            stopButton.style.display = 'none';
        }

        // 显示AI询问按钮（只有在选中元素后才显示）
        if (askAIButton) {
            console.log('元素已选中，准备显示AI询问按钮');
            askAIButton.classList.add('show');
            // 强制设置样式
            askAIButton.style.display = 'flex';
            askAIButton.style.opacity = '1';
            askAIButton.style.transform = 'translateY(0)';
            // 确保按钮可见
            askAIButton.style.visibility = 'visible';
            console.log('AI询问按钮显示完成，当前类名:', askAIButton.className);
        }

        // 显示清除选择按钮
        if (clearSelectionButton) {
            console.log('显示清除选择按钮');
            clearSelectionButton.style.display = 'flex';
            // 确保按钮可见
            clearSelectionButton.style.visibility = 'visible';
        }

        // 获取选中元素的源代码并显示到代码面板
        displaySelectedElementCode(elementInfo);

        // 自动切换到代码标签页
        switchToCodeTab();

        // 记录到行为追踪器
        try {
            tracker.logEvent('dom_element_select', {
                tagName: elementInfo.tagName,
                selector: elementInfo.selector,
                id: elementInfo.id,
                className: elementInfo.className,
                position: elementInfo.bounds,
                topicId: currentTopicId
            });
        } catch (error) {
            console.warn('[MainApp] 行为追踪记录失败:', error);
        }
    };
}
// ==================== user_idle智能监控 ====================

document.addEventListener('problemHintNeeded', (event) => {
    const { editor, editCount, message } = event.detail;
    console.log(`收到问题提示: ${message}`);

    // 在AI对话框中显示提示
    showProblemHintInChat(message, editor, editCount);
});

// 在AI对话框中显示提示消息
// 在AI对话框中显示提示消息（适配现有HTML结构）
// 在AI对话框中显示提示消息（永远追加到底部）
function showProblemHintInChat(message, editorType, editCount) {
    const chatMessages = document.getElementById('ai-chat-messages');
    if (!chatMessages) {
        console.warn('未找到AI聊天消息容器');
        return;
    }

    // 创建AI消息元素
    const aiMessage = document.createElement('div');
    aiMessage.className = 'ai-message';
    aiMessage.innerHTML = `
      <div class="ai-avatar">
        <iconify-icon icon="mdi:robot" width="20" height="20"></iconify-icon>
      </div>
      <div class="ai-content">
        <div class="markdown-content">
          <div class="problem-hint-container">
            <div class="problem-hint-header">
              <iconify-icon icon="mdi:lightbulb-on" width="16" height="16" style="color: #ff9800;"></iconify-icon>
              <span>学习提示</span>
            </div>
            <div class="problem-hint-content">
              ${message}
            </div>
          </div>
        </div>
      </div>
    `;

    // 添加提示消息样式（如果尚未添加）
    if (!document.getElementById('hint-styles')) {
        const styles = document.createElement('style');
        styles.id = 'hint-styles';
        styles.textContent = `
        .problem-hint-container {
          background: linear-gradient(135deg, #fff8e1 0%, #ffecb3 100%);
          border: 1px solid #ffd54f;
          border-radius: 8px;
          padding: 16px;
          margin: 12px 0;
          box-shadow: 0 2px 8px rgba(255, 179, 0, 0.15);
        }
        .problem-hint-header {
          display: flex;
          align-items: center;
          gap: 8px;
          margin-bottom: 12px;
          font-weight: 600;
          color: #ff6f00;
          font-size: 15px;
        }
        .problem-hint-content {
          color: #5d4037;
          line-height: 1.5;
          margin-bottom: 16px;
          font-size: 14px;
        }
      `;
        document.head.appendChild(styles);
    }

    // ✅ ceq关键：永远追加到末尾（保持时间顺序）
    chatMessages.appendChild(aiMessage);

    // 平滑滚动到底部
    // （如果容器用了 column-reverse，请把样式改回正常方向，否则仍会“上新增”）
    if (typeof chatMessages.scrollTo === 'function') {
        chatMessages.scrollTo({ top: chatMessages.scrollHeight, behavior: 'smooth' });
    } else {
        chatMessages.scrollTop = chatMessages.scrollHeight;
    }

    // 进入动画
    aiMessage.style.opacity = '0';
    aiMessage.style.transform = 'translateY(20px)';
    aiMessage.style.transition = 'all 0.3s ease';
    requestAnimationFrame(() => {
        aiMessage.style.opacity = '1';
        aiMessage.style.transform = 'translateY(0)';
    });

    // 记录提示事件
    if (tracker && typeof tracker.logEvent === 'function') {
        tracker.logEvent('problem_hint_displayed', {
            editor: editorType,
            edit_count: editCount,
            message: message,
            timestamp: new Date().toISOString()
        });
    }
    return aiMessage;
}
// ==================== 数据处理函数 ====================

// 从API数据中提取可选元素
function getAllowedElementsFromData(data, topicId) {
    console.log(`[MainApp] 开始解析数据，目标章节: ${topicId}`);
    console.log(`[MainApp] 数据中是否包含 sc_all:`, !!data.sc_all);
    console.log(`[MainApp] 数据中是否包含 allowedElements:`, !!data.allowedElements);

    if (data.sc_all && Array.isArray(data.sc_all)) {
        console.log(`[MainApp] 找到 sc_all 数组，长度: ${data.sc_all.length}`);
        console.log(`[MainApp] sc_all 内容:`, data.sc_all);

        const cumulativeElements = getCumulativeAllowedElements(data.sc_all, topicId);
        const currentElements = getCurrentChapterElements(data.sc_all, topicId);

        console.log(`[MainApp] 累积元素:`, cumulativeElements);
        console.log(`[MainApp] 当前章节元素:`, currentElements);

        return {
            cumulative: cumulativeElements,
            current: currentElements
        };
    }

    // 如果直接包含 allowedElements
    if (data.allowedElements) {
        console.log(`[MainApp] 使用直接包含的 allowedElements:`, data.allowedElements);
        return {
            cumulative: data.allowedElements,
            current: data.allowedElements
        };
    }

    console.warn(`[MainApp] 未找到有效的元素数据，返回空数组`);
    return {
        cumulative: [],
        current: []
    };
}

// 获取累积的可选元素
function getCumulativeAllowedElements(scAll, targetTopicId) {
    const allowedElements = new Set();

    // 遍历所有章节
    for (const chapter of scAll) {
        const chapterTopicId = chapter.topic_id;
        const selectElements = chapter.select_element || [];

        // 将当前章节的可选元素添加到集合中
        selectElements.forEach(element => allowedElements.add(element));

        // 如果找到目标章节，停止累加
        if (chapterTopicId === targetTopicId) {
            break;
        }
    }

    return Array.from(allowedElements);
}

// 获取当前章节的元素
function getCurrentChapterElements(scAll, targetTopicId) {
    // 找到当前章节
    const currentChapter = scAll.find(chapter => chapter.topic_id === targetTopicId);

    if (currentChapter && currentChapter.select_element) {
        return currentChapter.select_element;
    }

    return [];
}

// 显示选中元素的源代码
function displaySelectedElementCode(elementInfo) {
    const codeContent = document.getElementById('code-content');

    if (!codeContent) {
        console.warn('无法获取代码面板');
        return;
    }

    try {
        // 直接使用elementInfo中的outerHTML，这是从iframe中获取的真实HTML代码
        let elementHTML = elementInfo.outerHTML || '';

        // 如果没有outerHTML，尝试使用其他方式
        if (!elementHTML) {
            // 构建基本的HTML结构
            elementHTML = `<${elementInfo.tagName}`;

            // 添加ID
            if (elementInfo.id) {
                elementHTML += ` id="${elementInfo.id}"`;
            }

            // 添加类名
            if (elementInfo.className) {
                elementHTML += ` class="${elementInfo.className}"`;
            }

            // 添加文本内容
            if (elementInfo.textContent) {
                elementHTML += `>${elementInfo.textContent}</${elementInfo.tagName}>`;
            } else {
                elementHTML += `></${elementInfo.tagName}>`;
            }
        }

        // 格式化HTML代码
        const formattedHTML = formatHTML(elementHTML);

        // 显示到代码面板
        codeContent.innerHTML = `
            <div class="code-header">
                <h4>选中的元素代码</h4>
                <div class="element-info">
                    <span class="tag-name" title="<${elementInfo.tagName}>">&lt;${elementInfo.tagName}&gt;</span>
                    ${elementInfo.id ? `<span class="element-id" title="ID: ${elementInfo.id}">#${elementInfo.id}</span>` : ''}
                    ${elementInfo.className ? generateClassSpans(elementInfo.className) : ''}
                </div>
            </div>
            <pre class="code-block"><code class="language-html">${formattedHTML}</code></pre>
        `;

        console.log('元素代码已显示到代码面板:', formattedHTML);

    } catch (error) {
        console.error('显示元素代码时出错:', error);
        codeContent.innerHTML = `
            <div class="code-header">
                <h4>错误</h4>
            </div>
            <pre class="code-block"><code class="language-text">无法获取元素代码: ${error.message}</code></pre>
        `;
    }
}

// 生成class标签的HTML
function generateClassSpans(className) {
    if (!className) return '';

    // 将class字符串分割为数组，过滤空值
    const classes = className.split(' ').filter(cls => cls.trim());

    // 最多显示3个class，防止界面过于拥挤
    const maxClasses = 3;
    const displayClasses = classes.slice(0, maxClasses);

    let result = displayClasses.map(cls =>
        `<span class="element-class" title="Class: ${cls}">.${cls}</span>`
    ).join('');

    // 如果还有更多的class，显示省略号
    if (classes.length > maxClasses) {
        const remainingCount = classes.length - maxClasses;
        result += `<span class="element-class element-class-more" title="还有 ${remainingCount} 个类名: ${classes.slice(maxClasses).join(', ')}">+${remainingCount}</span>`;
    }

    return result;
}

// 切换到代码标签页
function switchToCodeTab() {
    const tabKnowledge = document.getElementById('tab-knowledge');
    const tabCode = document.getElementById('tab-code');
    const knowledgeContent = document.getElementById('knowledge-content');
    const codeContent = document.getElementById('code-content');

    if (tabKnowledge && tabCode && knowledgeContent && codeContent) {
        // 隐藏知识点内容，显示代码内容
        knowledgeContent.style.display = 'none';
        codeContent.style.display = '';

        // 更新标签页状态
        tabKnowledge.classList.remove('active');
        tabCode.classList.add('active');

        console.log('已自动切换到代码标签页');
    }
}

// 格式化HTML代码
function formatHTML(html) {
    if (!html) return '';

    // 转义HTML特殊字符，防止XSS
    const escapeHtml = (text) => {
        const div = document.createElement('div');
        div.textContent = text;
        return div.innerHTML;
    };

    // 简单的HTML格式化
    let formatted = html
        .replace(/></g, '>\n<')  // 在标签之间添加换行
        .replace(/\n\s*\n/g, '\n')  // 移除多余的空行
        .split('\n')
        .map(line => line.trim())
        .filter(line => line.length > 0)
        .join('\n');

    // 转义HTML内容
    return escapeHtml(formatted);
}

// ==================== 调试工具函数 ====================

// 显示当前保存的元素信息（调试用）
window.showElementInfo = function() {
    console.log('==== 当前保存的元素信息 ====');
    console.log('selectedElementInfo:', selectedElementInfo);
    console.log('window.pendingElementContext:', window.pendingElementContext);

    if (selectedElementInfo) {
        console.log('\n=== 详细元素信息 ===');
        console.log('标签名 (tagName):', selectedElementInfo.tagName);
        console.log('元素ID (id):', selectedElementInfo.id || '(无)');
        console.log('类名 (className):', selectedElementInfo.className || '(无)');
        console.log('类列表 (classList):', selectedElementInfo.classList || '(无)');
        console.log('文本内容 (textContent):', selectedElementInfo.textContent || '(无)');
        console.log('外部HTML (outerHTML):', selectedElementInfo.outerHTML || '(无)');
        console.log('选择器 (selector):', selectedElementInfo.selector || '(无)');
        console.log('位置信息 (bounds):', selectedElementInfo.bounds || '(无)');
        console.log('样式信息 (styles):', selectedElementInfo.styles || '(无)');
        console.log('页面URL (pageURL):', selectedElementInfo.pageURL || '(无)');

        // 如果有更多字段，也显示出来
        const knownFields = ['tagName', 'id', 'className', 'classList', 'textContent', 'outerHTML', 'selector', 'bounds', 'styles', 'pageURL'];
        const additionalFields = Object.keys(selectedElementInfo).filter(key => !knownFields.includes(key));
        if (additionalFields.length > 0) {
            console.log('\n=== 其他字段 ===');
            additionalFields.forEach(field => {
                console.log(`${field}:`, selectedElementInfo[field]);
            });
        }
    } else {
        console.log('当前没有选中任何元素');
    }

    console.log('========================');
};

// ==================== 工具函数 ====================

// 显示状态信息
function showStatus(type, message) {
    // 不再显示任何状态信息
    return;
}

// 询问AI关于选中元素的功能
function askAIAboutElement() {
    if (!selectedElementInfo) {
        console.warn('请先选择一个元素');
        return;
    }

    console.log('[DEBUG] askAIAboutElement 被调用，当前 selectedElementInfo:', selectedElementInfo);

    // 构建包含元素详细信息的上下文
    const elementDetails = [
        `关于我选中的 <${selectedElementInfo.tagName.toLowerCase()}> 元素：`,
        selectedElementInfo.id ? `- ID: #${selectedElementInfo.id}` : null,
        selectedElementInfo.className ? `- 类名: ${selectedElementInfo.className}` : null,
        selectedElementInfo.textContent ? `- 文本内容: "${selectedElementInfo.textContent.substring(0, 100)}${selectedElementInfo.textContent.length > 100 ? '...' : ''}"` : null,
        selectedElementInfo.outerHTML ? `- HTML代码:\n\`\`\`html\n${selectedElementInfo.outerHTML}\n\`\`\`` : null
    ].filter(Boolean).join('\n');

    // 构建AI主动询问的消息（使用Markdown格式以便正确渲染）
    const tagNameDisplay = `\`<${selectedElementInfo.tagName.toLowerCase()}>\``;
    const aiInitialMessage = `我看到您选中了一个 ${tagNameDisplay} 元素${selectedElementInfo.id ? ` (ID: \`#${selectedElementInfo.id}\`)` : ''}。

**您想要了解这个HTML元素的功能和用法吗？** 我可以为您详细介绍它的作用、属性和使用场景。

💡 *提示：请在下方输入您想了解的内容，例如"这个元素有什么作用？"或"如何使用这个元素？"*`;

    console.log('构建的AI消息:', aiInitialMessage);

    // 将格式化后的元素信息保存为待发送的用户消息
    window.pendingElementContext = {
        message: elementDetails,
        originalElementInfo: {
            tagName: selectedElementInfo.tagName,
            id: selectedElementInfo.id,
            className: selectedElementInfo.className,
            outerHTML: selectedElementInfo.outerHTML,
            textContent: selectedElementInfo.textContent
        }
    };

    console.log('[DEBUG] window.pendingElementContext 已设置为:', window.pendingElementContext);

    // 发送消息到AI
    if (chatModule) {
        // 切换到AI聊天标签页（如果存在）
        const tabChat = document.getElementById('tab-chat');
        if (tabChat) {
            tabChat.click();
        }

        // AI主动发送询问消息
        chatModule.addMessageToUI('ai', aiInitialMessage);
    } else {
        console.error('AI聊天模块未初始化');
    }
}

// ==================== 自动初始化 ====================
// 页面加载完成后自动初始化主应用
document.addEventListener('DOMContentLoaded', async () => {
    try {
        trackReferrer();
        // 设置标题点击跳转到知识图谱页面
        setupHeaderTitle('/pages/knowledge_graph.html');
        // 设置返回按钮（固定返回知识图谱）
        setupBackButton();
        // 先初始化配置
        console.log('[MainApp] 开始初始化配置...');
        await initializeConfig();
        console.log('[MainApp] 配置初始化完成:', AppConfig);

        // 然后初始化主应用
        initMainApp();

        // 扩展聊天模块以支持元素上下文
        extendChatModuleForElementContext();
    } catch (error) {
        console.error('[MainApp] 配置初始化失败:', error);
        // 即使配置失败，也尝试初始化主应用
        initMainApp();
        extendChatModuleForElementContext();
    }
});

// 扩展聊天模块以支持元素上下文
function extendChatModuleForElementContext() {
    if (!chatModule) return;

    // 保存原始的sendMessage方法
    const originalSendMessage = chatModule.sendMessage.bind(chatModule);

    // 重写sendMessage方法
    chatModule.sendMessage = async function(mode, contentId) {
        const message = this.inputElement.value.trim();
        if (!message || this.isLoading) return;

        // 清空输入框
        this.inputElement.value = '';

        // 添加用户消息到UI
        this.addMessageToUI('user', message);

        // 设置加载状态
        this.setLoadingState(true);

        try {
            // 构建请求体
            let finalUserMessage = message;

            // 如果存在待处理的元素上下文，将元素信息和用户消息结合
            if (window.pendingElementContext && window.pendingElementContext.message) {
                console.log('[DEBUG] 检测到待处理的元素上下文，将结合用户消息和元素信息');
                console.log('用户消息:', message);
                console.log('元素上下文信息:', window.pendingElementContext.message);

                // 将用户消息和元素信息结合起来
                finalUserMessage = `${window.pendingElementContext.message}

用户问题: ${message}`;

                // 用户回应后清除上下文（避免后续消息继续携带）
                window.pendingElementContext = null;
                console.log('[DEBUG] window.pendingElementContext 已清除');
            }

            const requestBody = {
                user_message: finalUserMessage,
                conversation_history: this.getConversationHistory(),
                code_context: this.getCodeContext(),
                mode: mode,
                content_id: contentId
            };

            console.log('[DEBUG] 最终请求体:', JSON.stringify(requestBody, null, 2));

            // 如果是测试模式，添加测试结果
            if (mode === 'test') {
                const testResults = this._getTestResults();
                if (testResults) {
                    requestBody.test_results = testResults;
                }
            }

            // 使用封装的 apiClient 发送请求
            const data = await window.apiClient.post('/chat/ai/chat', requestBody);

            if (data.code === 200 && data.data && typeof data.data.ai_response === 'string') {
                // 添加AI回复到UI
                this.addMessageToUI('ai', data.data.ai_response);
            } else {
                throw new Error(data.message || 'AI回复内容为空或格式不正确');
            }
        } catch (error) {
            console.error('[ChatModule] 发送消息时出错:', error);
            this.addMessageToUI('ai', `抱歉，我无法回答你的问题。错误信息: ${error.message}`);
        } finally {
            // 取消加载状态
            this.setLoadingState(false);
        }
    };

    console.log('[Learning] 聊天模块已扩展以支持元素上下文');
}<|MERGE_RESOLUTION|>--- conflicted
+++ resolved
@@ -3,11 +3,8 @@
 // 导入配置模块
 import { AppConfig, buildBackendUrl, initializeConfig } from '../modules/config.js';
 import { MiniKnowledgeGraph } from '../modules/mini_knowledge_graph.js';
-<<<<<<< HEAD
 import { setupHeaderTitle, setupBackButton, getUrlParam, trackReferrer,navigateTo } from '../modules/navigation.js';
-=======
-import { setupHeaderTitle, setupBackButton, getUrlParam, trackReferrer, navigateTo } from '../modules/navigation.js';
->>>>>>> c31f9e9d
+
 // 导入功能模块
 import {
     renderTopicContent,
