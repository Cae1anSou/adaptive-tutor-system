--- conflicted
+++ resolved
@@ -24,7 +24,6 @@
 // 导入行为追踪器
 import tracker from '../modules/behavior_tracker.js';
 
-
 // 导入聊天模块
 import chatModule from '../modules/chat.js';
 
@@ -32,12 +31,6 @@
 import '../api_client.js';
 
 console.log('learning_page.js 开始加载...');
-
-tracker.init({
-    user_idle: false,
-    page_focus_change: false,
-    idleThreshold: 60000,           // 测试时可先设成 5000（5s）
-});
 
 // ==================== 变量定义 ====================
 let bridge = null;
@@ -413,21 +406,6 @@
 
     // 处理卡片点击事件
     handleCardClick(clickedCard) {
-<<<<<<< HEAD
-        console.log('[KnowledgeModule] 处理卡片点击事件');
-        console.log('[KnowledgeModule] 被点击的卡片:', clickedCard);
-        console.log('[KnowledgeModule] 卡片当前类名:', clickedCard.className);
-        console.log('[KnowledgeModule] 卡片等级:', clickedCard.dataset.level);
-
-        const isExpanded = this.knowledgePanel.classList.contains('expanded');
-        console.log('[KnowledgeModule] 知识点面板是否已展开:', isExpanded);
-
-        if (!isExpanded) {
-            // 进入单卡片展开模式
-            console.log('[KnowledgeModule] 进入单卡片展开模式');
-
-            // 先收起所有卡片
-=======
         const level = parseInt(clickedCard.dataset.level, 10);
         const isExpanded = this.knowledgePanel.classList.contains('expanded');
 
@@ -440,29 +418,10 @@
             this.activeLevel = level;
             this.levelEnterTime = Date.now();
 
->>>>>>> f658a99d
             this.levelCards.forEach(card => {
                 card.classList.remove('expanded');
                 card.classList.add('collapsed');
             });
-<<<<<<< HEAD
-
-            // 展开被点击的卡片
-            clickedCard.classList.remove('collapsed');
-            clickedCard.classList.add('expanded');
-            console.log(`[KnowledgeModule] 展开卡片 ${clickedCard.dataset.level}:`, clickedCard.className);
-
-            // 展开整个知识点面板
-            this.knowledgePanel.classList.add('expanded');
-            console.log('[KnowledgeModule] 知识点面板类名:', this.knowledgePanel.className);
-
-            console.log('[KnowledgeModule] 单卡片展开模式已激活');
-        } else {
-            // 退出单卡片展开模式
-            console.log('[KnowledgeModule] 退出单卡片展开模式');
-
-            // 收起所有卡片
-=======
             clickedCard.classList.remove('collapsed');
             clickedCard.classList.add('expanded');
             this.knowledgePanel.classList.add('expanded');
@@ -474,21 +433,11 @@
                 this.levelEnterTime = null;
             }
 
->>>>>>> f658a99d
             this.levelCards.forEach(card => {
                 card.classList.remove('expanded');
                 card.classList.add('collapsed');
             });
-<<<<<<< HEAD
-
-            // 收起知识点面板
             this.knowledgePanel.classList.remove('expanded');
-            console.log('[KnowledgeModule] 知识点面板类名:', this.knowledgePanel.className);
-
-            console.log('[KnowledgeModule] 已退出单卡片展开模式，返回选择界面');
-=======
-            this.knowledgePanel.classList.remove('expanded');
->>>>>>> f658a99d
         }
     }
 
