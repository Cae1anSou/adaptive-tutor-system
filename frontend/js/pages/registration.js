// frontend/js/pages/registration.js
import { saveLocalParticipantId } from '../services/session_service.js';
import ApiClient, { resolveEndpoint } from '../api_client.js';

// 页面加载时先检查是否已有会话
// TODO: 实现 checkAndRedirect 逻辑

const startButton = document.getElementById('start-button');
const usernameInput = document.getElementById('username-input');

startButton.addEventListener('click', async () => {
  // ... (按钮禁用、输入校验等UI逻辑) ...
  const username = usernameInput.value.trim();
<<<<<<< HEAD
  const endpoint = resolveEndpoint('sessionInitiate', '/session/initiate');
  const result = await ApiClient.post(endpoint, { username });
=======
  const response = await fetch('/api/v1/session/initiate', { 
    method: 'POST',
    headers: {
      'Content-Type': 'application/json',
    },
    body: JSON.stringify({ participant_id: username }),
  });
  const result = await response.json();
>>>>>>> 46024135

  if (result.code === 200 || result.code === 201) {
        saveLocalParticipantId(result.data.participant_id);
        // 注册成功后，跳转到“前测问卷”页面，这是科研流程的一部分
        window.location.href = `/survey.html?type=pre-test`;
  } else {
        alert(result.message);
  }
});<|MERGE_RESOLUTION|>--- conflicted
+++ resolved
@@ -11,23 +11,12 @@
 startButton.addEventListener('click', async () => {
   // ... (按钮禁用、输入校验等UI逻辑) ...
   const username = usernameInput.value.trim();
-<<<<<<< HEAD
   const endpoint = resolveEndpoint('sessionInitiate', '/session/initiate');
   const result = await ApiClient.post(endpoint, { username });
-=======
-  const response = await fetch('/api/v1/session/initiate', { 
-    method: 'POST',
-    headers: {
-      'Content-Type': 'application/json',
-    },
-    body: JSON.stringify({ participant_id: username }),
-  });
-  const result = await response.json();
->>>>>>> 46024135
 
   if (result.code === 200 || result.code === 201) {
         saveLocalParticipantId(result.data.participant_id);
-        // 注册成功后，跳转到“前测问卷”页面，这是科研流程的一部分
+        // 注册成功后，跳转到"前测问卷"页面，这是科研流程的一部分
         window.location.href = `/survey.html?type=pre-test`;
   } else {
         alert(result.message);
