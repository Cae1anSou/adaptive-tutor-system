--- conflicted
+++ resolved
@@ -1,11 +1,7 @@
 // 导入模块
 import { getParticipantId } from '../modules/session.js';
 import { marked } from "https://cdn.jsdelivr.net/npm/marked/lib/marked.esm.js";
-<<<<<<< HEAD
-import { setupHeaderTitle, setupBackButton, getUrlParam, debugUrlParams, getReturnUrl } from '../modules/navigation.js';
-=======
 import { setupBackButton, getUrlParam, debugUrlParams, getReturnUrl  } from '../modules/navigation.js';
->>>>>>> af33c629
 import tracker from '../modules/behavior_tracker.js';
 import chatModule from '../modules/chat.js';
 import websocket from '../modules/websocket_client.js';
@@ -390,13 +386,9 @@
 }
 
 // 主程序入口
-<<<<<<< HEAD
 document.addEventListener('DOMContentLoaded', function () {
     // 设置标题和返回按钮
     setupHeaderTitle('/pages/knowledge_graph.html');
-=======
-document.addEventListener('DOMContentLoaded', function() {
->>>>>>> af33c629
     // 设置返回按钮
     setupBackButton();
     // 调试信息
