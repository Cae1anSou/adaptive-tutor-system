--- conflicted
+++ resolved
@@ -700,12 +700,8 @@
 
                         // 检查是否是章节的最后一个测试
                         const isLastTestInChapter = isLastTestInCurrentChapter(currentTopicId);
-<<<<<<< HEAD
-
-=======
-                      
-// # TODO: 冲突，以下为enqi
->>>>>>> 8f389170
+
+                        // # TODO: 冲突，以下为enqi
                         // 测试通过后的跳转逻辑
                         handleTestSuccess(currentTopicId);
                     } else {
@@ -722,54 +718,51 @@
                                 window.location.href = '/pages/knowledge_graph.html';
                             }, 100);
                         }
-<<<<<<< HEAD
-=======
-// #以下为jiadi
-                    //     if (isLastTestInChapter) {
-                    //         // 完成章节测试，标记章节为已完成
-                    //         const currentChapter = getChapterFromTopicId(currentTopicId);
-                    //         markChapterAsCompleted(currentChapter);
-
-                    //         // 获取下一个章节的第一个知识点
-                    //         const nextChapterFirstKnowledge = getNextChapterFirstKnowledge(currentChapter);
-
-                    //         if (nextChapterFirstKnowledge) {
-                    //             // 显示章节完成弹窗
-                    //             showChapterCompletionModal(currentChapter, nextChapterFirstKnowledge);
-                    //         } else {
-                    //             // 没有下一个章节，显示完成信息
-                    //             alert("恭喜！您已完成所有章节！");
-                    //             setTimeout(() => {
-                    //                 window.location.href = '/pages/index.html';
-                    //             }, 100);
-                    //         }
-                    //     } else {
-                    //         // 获取下一个知识点信息
-                    //         const nextKnowledgeInfo = getNextKnowledgeInfo(currentTopicId);
-
-                    //         if (nextKnowledgeInfo) {
-                    //             // 显示完成测试的弹窗
-                    //             showTestCompletionModal(currentTopicId, nextKnowledgeInfo);
-                    //         } else {
-                    //             // 没有下一个知识点，显示完成信息
-                    //             alert("恭喜！您已完成所有测试！");
-                    //             setTimeout(() => {
-                    //                 window.location.href = '/pages/index.html';
-                    //             }, 100);
-                    //         }
-                    //     }
-                    // } else {
-                    //     alert("测试完成！");
-                    //     setTimeout(() => {
-                    //         // 返回到当前topicId对应的学习页面
-                    //         if (topicId) {
-                    //             navigateTo('/pages/learning_page.html', topicId, true);
-                    //         } else {
-                    //             window.location.href = '/pages/knowledge_graph.html';
-                    //         }
-                    //     }, 100);
-// # 冲突结束
->>>>>>> 8f389170
+                        // #以下为jiadi
+                        //     if (isLastTestInChapter) {
+                        //         // 完成章节测试，标记章节为已完成
+                        //         const currentChapter = getChapterFromTopicId(currentTopicId);
+                        //         markChapterAsCompleted(currentChapter);
+
+                        //         // 获取下一个章节的第一个知识点
+                        //         const nextChapterFirstKnowledge = getNextChapterFirstKnowledge(currentChapter);
+
+                        //         if (nextChapterFirstKnowledge) {
+                        //             // 显示章节完成弹窗
+                        //             showChapterCompletionModal(currentChapter, nextChapterFirstKnowledge);
+                        //         } else {
+                        //             // 没有下一个章节，显示完成信息
+                        //             alert("恭喜！您已完成所有章节！");
+                        //             setTimeout(() => {
+                        //                 window.location.href = '/pages/index.html';
+                        //             }, 100);
+                        //         }
+                        //     } else {
+                        //         // 获取下一个知识点信息
+                        //         const nextKnowledgeInfo = getNextKnowledgeInfo(currentTopicId);
+
+                        //         if (nextKnowledgeInfo) {
+                        //             // 显示完成测试的弹窗
+                        //             showTestCompletionModal(currentTopicId, nextKnowledgeInfo);
+                        //         } else {
+                        //             // 没有下一个知识点，显示完成信息
+                        //             alert("恭喜！您已完成所有测试！");
+                        //             setTimeout(() => {
+                        //                 window.location.href = '/pages/index.html';
+                        //             }, 100);
+                        //         }
+                        //     }
+                        // } else {
+                        //     alert("测试完成！");
+                        //     setTimeout(() => {
+                        //         // 返回到当前topicId对应的学习页面
+                        //         if (topicId) {
+                        //             navigateTo('/pages/learning_page.html', topicId, true);
+                        //         } else {
+                        //             window.location.href = '/pages/knowledge_graph.html';
+                        //         }
+                        //     }, 100);
+                        // # 冲突结束
                     }
                 } else {
                     tracker.logEvent('test_failed', {
@@ -1766,9 +1759,4 @@
         // 返回到最近一个能学习的节点
         navigateTo('/pages/learning_page.html', nearestLearnableNode, true, false);
     });
-<<<<<<< HEAD
-
-}
-=======
-}
->>>>>>> 8f389170
+}